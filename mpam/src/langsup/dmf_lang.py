from __future__ import annotations

from _collections import defaultdict
from abc import ABC, abstractmethod
from typing import Optional, TypeVar, Generic, Hashable, NamedTuple, Final, \
    Callable, Any, cast, Sequence, Union, Mapping, ClassVar, List, Tuple,\
    TYPE_CHECKING
import typing

from antlr4 import InputStream, CommonTokenStream, FileStream, ParserRuleContext, \
    Token
from antlr4.tree.Tree import TerminalNode

from DMFLexer import DMFLexer
from DMFParser import DMFParser
from DMFVisitor import DMFVisitor
from langsup.type_supp import Type, CallableType, MacroType, Signature, Attr,\
    Rel, MaybeType, Func, CompositionType, PhysUnit, EnvRelativeUnit
from mpam.device import Pad, Board, BinaryComponent, Well,\
    WellGate, WellPad
from mpam.drop import Drop, DropStatus
from mpam.paths import Path
from mpam.types import unknown_reagent, Liquid, Dir, Delayed, OnOff, Barrier, \
    Ticks, DelayType, Turn, Reagent, Mixture, Postable
from quantities.core import Unit, Dimensionality
from quantities.dimensions import Time, Volume
from erk.stringutils import map_str, conj_str
import math
from functools import reduce
from erk.basic import LazyPattern, not_None
from re import Match
from threading import RLock
import re

if TYPE_CHECKING:
    from mpam.monitor import BoardMonitor


Name_ = TypeVar("Name_", bound=Hashable)
Val_ = TypeVar("Val_")

class EvaluationError(RuntimeError): ...

MaybeError = Union[Val_, EvaluationError]

class CompilationError(RuntimeError): ...

class MaybeNotSatisfiedError(EvaluationError): ...

class AlreadyDropError(EvaluationError): ...

class UninitializedVariableError(EvaluationError): ...
        
class UnknownUnitDimensionError(CompilationError):
    unit: Final[Unit]
    dimensionality: Final[Dimensionality]
    
    def __init__(self, unit: Unit) -> None:
        dim = unit.dimensionality()
        super().__init__(f"Unit {unit} has unknown dimensionality {dim}")
        self.unit = unit
        self.dimensionality = dim
        
def error_check(fn: Callable[..., Val_]) -> Callable[..., MaybeError[Val_]]:
    def check(*args) -> MaybeError[Val_]:
        first = args[0]
        if isinstance(first, EvaluationError):
            return first
        return fn(*args)
    return check

def error_check_delayed(fn: Callable[..., Delayed[Val_]]) -> Callable[..., Delayed[MaybeError[Val_]]]:
    def check(*args) -> Delayed[MaybeError[Val_]]:
        first = args[0]
        if isinstance(first, EvaluationError):
            return Delayed.complete(first)
        # Well, *that's* a kludge
        return fn(*args).transformed(lambda x: x)
    return check

class Scope(Generic[Name_, Val_]):
    parent: Optional[Scope[Name_,Val_]]
    mapping: dict[Name_, Val_]
    
    @property
    def is_top_level(self) -> bool:
        return self.parent is None
    
    def __init__(self, parent: Optional[Scope[Name_, Val_]], 
                 *, 
                 initial: Optional[dict[Name_,Val_]] = None) -> None:
        self.parent = parent
        self.mapping = initial if initial is not None else {}
        
    def new_child(self, initial: Optional[dict[Name_,Val_]] = None) -> Scope[Name_,Val_]:
        return Scope(parent=self, initial=initial)
    
    def find_scope(self, name: Name_) -> Optional[Scope[Name_,Val_]]:
        if name in self.mapping:
            return self
        parent = self.parent
        return None if parent is None else parent.find_scope(name)
    
    def lookup(self, name: Name_) -> Optional[Val_]:
        scope = self.find_scope(name)
        return None if scope is None else scope.mapping[name]
    
    def define(self, name: Name_, val: Val_) -> None:
        self.mapping[name] = val
        
    def defined_locally(self, name: Name_) -> bool:
        return name in self.mapping
    
    def __getitem__(self, name: Name_) -> Val_:
        val = self.lookup(name)
        if val is None:
            scope: Optional[Scope[Name_, Val_]] = self
            defined: List[Sequence[Name_]] = []
            while scope is not None:
                defined.append(tuple(scope.mapping.keys()))
                scope = scope.parent
            raise KeyError(f"'{name}' is undefined.  Defined: {defined}")
        return val
    
    def __setitem__(self, name: Name_, val: Val_) -> None:
        scope = self.find_scope(name)
        if scope is None:
            scope = self
        scope.mapping[name] = val
        
class ScopeStack(Generic[Name_, Val_]):
    current: Scope[Name_, Val_]
    
    @property
    def is_top_level(self) -> bool:
        return self.current.is_top_level
    
    def __init__(self,
                 initial: Optional[Scope[Name_,Val_]] = None):
        self.current = Scope(None) if initial is None else initial
        
    def lookup(self, name: Name_) -> Optional[Val_]:
        return self.current.lookup(name)
    
    def define(self, name: Name_, val: Val_) -> None:
        return self.current.define(name, val)
    
    def defined_locally(self, name: Name_) -> bool:
        return self.current.defined_locally(name)
    
    def __getitem__(self, name: Name_) -> Val_:
        return self.current[name]
    
    def __setitem__(self, name: Name_, val: Val_) -> None:
        self.current[name] = val
        
    def push(self, initial: Optional[dict[Name_,Val_]] = None):
        return StackPush(self, initial)

class StackPush(Generic[Name_, Val_]):
    stack: ScopeStack[Name_, Val_]
    scope: Scope[Name_, Val_]
    old: Scope[Name_, Val_]
    def __init__(self, stack: ScopeStack[Name_, Val_], initial: Optional[dict[Name_,Val_]] = None) -> None:
        self.stack = stack
        self.scope = stack.current.new_child(initial)
        
    def __enter__(self) -> StackPush[Name_, Val_]:
        stack = self.stack
        self.old = stack.current
        stack.current = self.scope
        return self
    
    def __exit__(self, exc_type, exc_val, exc_tb) -> None: # @UnusedVariable
        self.stack.current = self.old

class Value(NamedTuple):
    val_type: Type
    value: object
        
        
class Environment(Scope[str, Any]):
    board: Final[Board]
    
    @property
    def monitor(self) -> Optional[BoardMonitor]:
        system = self.board.system
        if system is None:
            return None
        return system.monitor
    
    def __init__(self, parent: Optional[Scope[str, Any]], 
                 *,
                 board: Board, 
                 initial: Optional[dict[str, Any]] = None) -> None:
        super().__init__(parent, initial=initial)
        self.board = board
    def new_child(self, initial: Optional[dict[str,Any]] = None) -> Environment:
        return Environment(parent=self, board=self.board, initial=initial)
    
    
TypeMap = Scope[str, Type]

class CallableValue(ABC):
    sig: Final[Signature]
    
    def __init__(self, sig: Signature) -> None:
        self.sig = sig
    
    @abstractmethod
    def apply(self, args: Sequence[Any]) -> Delayed[Any]: ... # @UnusedVariable
    
    
class ComposedCallable(CallableValue):
    first: Final[CallableValue]
    second: Final[CallableValue]
    pass_first_arg: Final[bool]
    
    def __init__(self, 
                 ct: CompositionType,
                 first: CallableValue, 
                 second: CallableValue, 
                 pass_first_arg: bool) -> None:
        super().__init__(ct.sig)
        self.first=first
        self.second=second
        self.pass_first_arg = pass_first_arg
        
    
    def apply(self, args:Sequence[Any])->Delayed[Any]:
        return (self.first.apply(args)
                    .chain(lambda v: self.second.apply((args[0] if self.pass_first_arg else v,))))
    
    
        
    def __str__(self) -> str:
        return f"({self.first} : {self.second})"
    
class MotionValue(CallableValue):
    @abstractmethod
    def move(self, drop: Drop) -> Delayed[Drop]: ... # @UnusedVariable
    
    _sig: ClassVar[Signature] = Signature.of((Type.DROP,), Type.DROP)
    
    def __init__(self) -> None:
        super().__init__(self._sig)
    
    def apply(self, args:Sequence[Any])->Delayed[Drop]:
        assert len(args) == 1
        drop = args[0]
        assert isinstance(drop, Drop)
        return self.move(drop)
        
    
class DeltaValue(MotionValue):
    dist: Final[int]
    direction: Final[Dir]
    
    def __init__(self, dist: int, direction: Dir) -> None:
        self.dist = dist
        self.direction = direction
        
    def __str__(self) -> str:
        return f"Delta({self.dist}, {self.direction})"
        
    def move(self, drop:Drop)->Delayed[Drop]:
        path = Path.walk(self.direction, steps = self.dist)
        return path.schedule_for(drop)
    
    def turned(self, turn: Turn) -> DeltaValue:
        return DeltaValue(self.dist, self.direction.turned(turn))
    
    def __eq__(self, rhs: object) -> bool:
        if rhs is self:
            return True
        if not isinstance(rhs, DeltaValue):
            return False
        return self.dist == rhs.dist and self.direction is rhs.direction
    
    def __hash__(self) -> int:
        return hash((self.dist, self.direction))
        
    
class UnsafeWalkValue(MotionValue):
    delta: Final[DeltaValue]
    
    def __init__(self, delta: DeltaValue) -> None:
        self.delta = delta
    
    def __str__(self) -> str:
        return f"UnsafeWalk({self.delta.dist}, {self.delta.direction})"
    
    def move(self, drop:Drop)->Delayed[Drop]:
        delta = self.delta
        path = Path.walk(delta.direction, steps = delta.dist, allow_unsafe = True)
        return path.schedule_for(drop)
    
    
    
class RemoveDropValue(MotionValue):
    def move(self, drop:Drop)->Delayed[Drop]:
        if drop.status is not DropStatus.ON_BOARD:
            print(f"{drop} is not on board.  Cannot remove")
        else:
            if drop.status is DropStatus.ON_BOARD:
                drop.pad.drop = None
            drop.status = DropStatus.OFF_BOARD
        return Delayed.complete(drop)
    
class ToPadValue(MotionValue):
    dest: Final[Pad]
    
    def __init__(self, pad: Pad) -> None:
        self.dest = pad
        
    def move(self, drop:Drop)->Delayed[Drop]:
        path = Path.to_pad(self.dest)
        return path.schedule_for(drop)

class ToRowColValue(MotionValue):
    dest: Final[int]
    verticalp: Final[bool]
    
    def __init__(self, dest: int, verticalp: bool) -> None:
        self.dest = dest
        self.verticalp = verticalp
        
    def move(self, drop:Drop)->Delayed[Drop]:
        if self.verticalp:
            path = Path.to_row(self.dest)
        else:
            path = Path.to_col(self.dest)
        return path.schedule_for(drop)
    
class TwiddlePadValue(CallableValue):
    op: Final[BinaryComponent.ModifyState]
    
    ON: ClassVar[TwiddlePadValue]
    OFF: ClassVar[TwiddlePadValue]
    TOGGLE: ClassVar[TwiddlePadValue]
    
    _sig: ClassVar[Signature] = Signature.of((Type.BINARY_CPT,), Type.BINARY_STATE)
    
    def __init__(self, op: BinaryComponent.ModifyState) -> None:
        super().__init__(self._sig)
        self.op = op
        
    def apply(self, args:Sequence[Any])->Delayed[OnOff]: 
        assert len(args) == 1
        bc = args[0]
        assert isinstance(bc, BinaryComponent)
        return self.op.schedule_for(bc)
    

TwiddlePadValue.ON = TwiddlePadValue(BinaryComponent.TurnOn)
TwiddlePadValue.OFF= TwiddlePadValue(BinaryComponent.TurnOff)
TwiddlePadValue.TOGGLE = TwiddlePadValue(BinaryComponent.Toggle)
    
class PauseValue(CallableValue):
    duration: Final[DelayType]
    board: Final[Board]
    
    _sig: ClassVar[Signature] = Signature.of((Type.DELAY,), Type.NONE)
    
    def __init__(self, duration: DelayType, board: Board) -> None:
        super().__init__(self._sig)
        self.duration = duration
        self.board = board
        
    def __str__(self) -> str:
        return f"Pause({self.duration})"
        
    def apply(self, args: Sequence[Any])->Delayed[None]:
        assert len(args) == 1
        return self.board.delayed(lambda : None, after=self.duration)
    
    

class MacroValue(CallableValue):
    param_names: Final[Sequence[str]]
    body: Final[Executable]
    static_env: Final[Environment]
    
    def __init__(self, mt: MacroType, env: Environment, param_names: Sequence[str], body: Executable) -> None:
        super().__init__(mt.sig)
        self.static_env = env
        self.param_names = param_names
        self.body = body
        
    def apply(self, args:Sequence[Any])->Delayed[Any]:
        bindings = dict(zip(self.param_names, args))
        local_env = self.static_env.new_child(bindings)
        return self.body.evaluate(local_env)
    
    def __str__(self) -> str:
        params = ", ".join(f"{n}: {t}" for n,t in zip(self.param_names, self.sig.param_types)) # @UnusedVariable
        return f"macro({params})->{self.sig.return_type}"
    
class WellGateValue(NamedTuple):
    pad: WellGate
    well: Well
    
    def __str__(self) -> str:
        return str(self.pad)
        # if isinstance(pad.loc, Well):
        #     return str(pad)
        # else:
        #     return f"({pad}, {self.well})"
        
class ScaledReagent(NamedTuple):
    mult: float
    reagent: Reagent
    
    def __str__(self) -> str:
        return f"Scaled[{self.mult}, {self.reagent}]"
    
    def mix_with(self, rhs: ScaledReagent) -> Reagent:
        ratio = self.mult/rhs.mult
        return Mixture.find_or_compute(self.reagent, rhs.reagent, ratio=ratio)

K_ = TypeVar("K_")
V_ = TypeVar("V_")
T_ = TypeVar("T_")
class ByNameCache(dict[K_,V_]):
    def __init__(self, factory: Callable[[K_], V_]):
        self.factory = factory
    def __missing__(self, key: K_) -> V_:
        ret: V_ = self.factory(key)
        self[key] = ret
        return ret

Functions = ByNameCache[str, Func](lambda name: Func(name))
Attributes = ByNameCache[str, Attr](lambda name: Attr(Functions[f"'{name}' attribute"]))

ERUnitLookup: dict[EnvRelativeUnit, tuple[Type, Type, Callable[[Environment], Unit]]] = {
        EnvRelativeUnit.DROP: (Type.VOLUME, Type.FLOAT, lambda env: env.board.drop_unit),
    } 

def unit_adaptor(unit: PhysUnit,
                 op_name: str, 
                 types_fn: Callable[[Type, Type], tuple[Sequence[Type], Type]],
                 fn: Callable[[Unit], Callable[[Any], Any]]) -> Func:
    func = Func(str(unit))
    func.postfix_op(op_name)
    
    if isinstance(unit, EnvRelativeUnit):
        qtype, ntype, unit_finder = ERUnitLookup[unit]
        arg_types, ret_type = types_fn(qtype, ntype)
        func.register(arg_types, ret_type, WithEnv(lambda env, n: fn(unit_finder(env))(n)))
    else:
        dim = unit.dimensionality()
        try:
            qtype, ntype = DimensionToType[dim]
        except KeyError:
            raise UnknownUnitDimensionError(unit)
        arg_types, ret_type = types_fn(qtype, ntype)
        func.register_immediate(arg_types, ret_type, fn(unit))
    return func

def unit_func(unit: PhysUnit) -> Func:
    return unit_adaptor(unit, str(unit), 
                        lambda qt,nt: ((nt,), qt),
                        lambda unit: lambda n: n*unit)

UnitFuncs = ByNameCache[PhysUnit, Func](unit_func)

def unit_mag_func(unit: PhysUnit) -> Func:
    return unit_adaptor(unit, f"'s magnitude in {unit}",
                        lambda qt,nt: ((qt,), Type.FLOAT), # @UnusedVariable
                        lambda unit: lambda d: d.as_number(unit))

UnitMagFuncs = ByNameCache[PhysUnit, Func](unit_mag_func)

def unit_string_func(unit: PhysUnit) -> Func:
    return unit_adaptor(unit, f"as string in {unit}",
                        lambda qt,nt: ((qt,), Type.STRING), # @UnusedVariable
                        lambda unit: lambda d: f"{d.in_units(unit):g}") 

UnitStringFuncs = ByNameCache[PhysUnit, Func](unit_string_func)

Attributes["gate"].register(Type.WELL, Type.WELL_GATE, lambda well: well.gate)
Attributes["#exit_pad"].register(Type.WELL, Type.PAD, lambda well: well.exit_pad)
Attributes["state"].register(Type.BINARY_CPT, Type.BINARY_STATE, lambda cpt: cpt.current_state)
Attributes["distance"].register(Type.DELTA, Type.INT, lambda delta: delta.dist)
Attributes["direction"].register(Type.DELTA, Type.DIR, lambda delta: delta.direction)
Attributes["duration"].register(Type.PAUSE, Type.DELAY, lambda pause: pause.duration)
def _set_pad(d: Drop, p: Pad):
    d.pad = p
    d.status = DropStatus.ON_BOARD
Attributes["pad"].register(Type.DROP, Type.PAD, lambda drop: drop.pad, setter=_set_pad)
Attributes["row"].register(Type.PAD, Type.INT, lambda pad: pad.row)
Attributes["column"].register(Type.PAD, Type.INT, lambda pad: pad.column)
Attributes["#exit_dir"].register(Type.WELL, Type.DIR, lambda well: well.exit_dir)
Attributes["well"].register(Type.PAD, Type.WELL.maybe, lambda p: p.well)
Attributes["well"].register(Type.WELL_PAD, Type.WELL, lambda wp: wp.well)
Attributes["drop"].register(Type.PAD, Type.DROP.maybe, lambda p: p.drop) 
# Attributes["magnitude"].register((Type.TIME, Type.VOLUME), Type.FLOAT, lambda q: q.magnitude)
Attributes["magnitude"].register(Type.TICKS, Type.INT, lambda q: q.magnitude)
Attributes["length"].register(Type.STRING, Type.INT, lambda s: len(s))
Attributes["number"].register(Type.WELL, Type.INT, lambda w : w.number)

Attributes["volume"].register([Type.LIQUID, Type.WELL], Type.VOLUME, lambda d: d.volume)
Attributes["volume"].register(Type.DROP, Type.VOLUME, lambda d: d.blob_volume)
def _set_drop_volume(d: Drop, v: Volume):
    d.blob_volume = v
Attributes["volume"].register_setter(Type.DROP, Type.VOLUME, _set_drop_volume)
def _set_well_volume(w: Well, v: Volume):
    w.contains(Liquid(w.reagent, v))
Attributes["volume"].register_setter(Type.WELL, Type.VOLUME, _set_well_volume)

Attributes["reagent"].register([Type.DROP, Type.LIQUID, Type.WELL], Type.REAGENT, lambda d: d.reagent)
def _set_drop_reagent(d: Drop, r: Reagent):
    d.reagent= r
Attributes["reagent"].register_setter(Type.DROP, Type.REAGENT, _set_drop_reagent)
def _set_well_reagent(w: Well, r: Reagent):
    w.contains(Liquid(r, w.volume))
Attributes["reagent"].register_setter(Type.WELL, Type.REAGENT, _set_well_reagent)

def _set_drop_liquid(d: Drop, liq: Liquid):
    d.blob_volume = liq.volume
    d.reagent= liq.reagent
Attributes["contents"].register(Type.DROP, Type.LIQUID, lambda d: Liquid(d.reagent, d.volume),
                                setter=_set_drop_liquid)

def _set_well_contents(w: Well, liq: Liquid):
    w.contains(liq)
Attributes["contents"].register(Type.WELL, Type.LIQUID.maybe, lambda w: Liquid(w.reagent, w.volume),
                                setter=_set_well_contents)

Attributes["capacity"].register(Type.WELL, Type.VOLUME, lambda w: w.capacity)
Attributes["#remaining_capacity"].register(Type.WELL, Type.VOLUME, lambda w: w.remaining_capacity)


Functions["ROUND"].register_immediate((Type.FLOAT,), Type.INT, lambda x: round(x))
Functions["FLOOR"].register_immediate((Type.FLOAT,), Type.INT, lambda x: math.floor(x))
Functions["CEILING"].register_immediate((Type.FLOAT,), Type.INT, lambda x: math.ceil(x))
Functions["UNSAFE"].register_immediate((Type.DELTA,), Type.MOTION, lambda d: UnsafeWalkValue(d))
Functions["UNSAFE"].register_immediate((Type.DIR,), Type.MOTION, lambda d: UnsafeWalkValue(DeltaValue(1,d)))
Functions["PRINT"].register_all_immediate([((Type.ANY,) * 10, Type.NONE) for n in range(1, 8)],
                                          print)
Functions["STRING"].register_immediate((Type.ANY,), Type.STRING, str)
# Functions["ON_BOARD"].register_immediate((Type.PAD,), Type.BOOL,
#                                          )

BuiltIns = {
    "ceil": Functions["CEILING"],
    "floor": Functions["FLOOR"],
    "round": Functions["ROUND"],
    "unsafe_walk": Functions["UNSAFE"],
    "on board": Functions["ON_BOARD"],
    # "print": Functions["PRINT"],
    "str": Functions["STRING"],
    "mixture": Functions["MIX"]
    }

class SpecialVariable:
    var_type: Final[Type]
    
    @property
    def is_settable(self) -> bool:
        return self._setter is not None
    
    def __init__(self, var_type: Type, *,
                 getter: Callable[[Environment], Any],
                 setter: Optional[Callable[[Environment, Any], None]] = None) -> None:
        self.var_type = var_type
        self._getter = getter
        self._setter = setter
    
    def get(self, env: Environment) -> Any:
        return (self._getter)(env)
    
    def set(self, env: Environment, val: Any) -> None:
        assert self._setter is not None
        (self._setter)(env, val)
        
class MonitorVariable(SpecialVariable):
    def __init__(self, name: str, var_type: Type, *,
                 getter: Callable[[BoardMonitor], Any],
                 setter: Optional[Callable[[BoardMonitor, Any], None]] = None) -> None:
        def adapted_getter(env: Environment) -> Any:
            monitor = env.monitor
            if monitor is None:
                raise EvaluationError(f"Evaluating {name} only works in a monitored run")
            return getter(monitor)
        
        def adapted_setter(env: Environment, val: Any) -> None:
            monitor = env.monitor
            if monitor is None:
                raise EvaluationError(f"Setting {name} only works in a monitored run")
            assert setter is not None
            setter(monitor, val)
            
        super().__init__(var_type, getter=adapted_getter, setter = setter and adapted_setter)
        
    ...
    
SpecialVars: dict[str, SpecialVariable] = {}
    
DimensionToType: dict[Dimensionality, tuple[Type, Type]] = {
    Time.dim(): (Type.TIME, Type.FLOAT),
    Volume.dim(): (Type.VOLUME, Type.FLOAT),
    Ticks.dim(): (Type.TICKS, Type.INT),
    }

rep_types: Mapping[Type, Union[typing.Type, Tuple[typing.Type,...]]] = {
        Type.DROP: Drop,
        Type.INT: int,
        Type.FLOAT: float,
        Type.NUMBER: (float, int),
        Type.BINARY_STATE: OnOff,
        Type.BINARY_CPT: BinaryComponent,
        Type.PAD: Pad,
        Type.WELL_PAD: WellPad,
        Type.WELL_GATE: WellGate,
        Type.WELL: Well,
        Type.DELTA: DeltaValue,
        Type.MOTION: MotionValue,
        Type.TIME: Time,
        Type.TICKS: Ticks,
        Type.DELAY: (Time, Ticks),
        Type.PAUSE: PauseValue,
        Type.DIR: Dir,
        Type.BOOL: bool,
        Type.BUILT_IN: Func,
        Type.VOLUME: Volume,
        Type.LIQUID: Liquid,
        Type.STRING: str,
        Type.REAGENT: Reagent,
        Type.SCALED_REAGENT: ScaledReagent,
    }

# class Conversions:
#     known: ClassVar[dict[tuple[Type,Type], Callable[[Any], Any]]] = {}
#     known_ok: ClassVar[set[tuple[Type,Type]]] = set()
#
#     @classmethod
#     def register(cls, have: Type, want: Type, converter: Callable[[Any], Any]) -> None:
#         cls.known[(have, want)] = converter
#
#     @classmethod
#     def ok(cls, have: Union[Type, Sequence[Type]], want: Union[Type,Sequence[Type]]) -> None:
#         if isinstance(have, Type):
#             have = (have,)
#         if isinstance(want, Type):
#             want = (want,)
#         cls.known_ok |= {(h,w) for h in have for w in want}
#
#     @classmethod
#     def convert(cls, have: Type, want: Type, val: Any) -> Any:
#         if have is want:
#             return val
#         if want is Type.ANY:
#             return val
#         if want is Type.NONE:
#             return None
#         if isinstance(want, MaybeType):
#             if val is None:
#                 return val
#             elif isinstance(have, MaybeType):
#                 return cls.convert(have.if_there_type, want.if_there_type, val)
#             else:
#                 return cls.convert(have, want.if_there_type, val)
#         if (have,want) in cls.known_ok:
#             return val
#         converter = cls.known.get((have, want), None)
#         if converter is not None:
#             return converter(val)
#         rep = rep_types.get(want, None)
#         if rep is not None and isinstance(val, rep):
#             return val
#         assert False, f"Don't know how to convert from {have} to {want}: {val}"
#
#     @classmethod
#     def can_convert(cls, have: Type, want: Type) -> bool:
#         if have is want or want is Type.ANY or want is Type.NONE:
#             return True
#         key = (have, want)
#         if key in cls.known or key in cls.known_ok:
#             return True
#         if isinstance(want, MaybeType):
#             if isinstance(have, MaybeType):
#                 return cls.can_convert(have.if_there_type, want.if_there_type)
#             else:
#                 return cls.can_convert(have, want.if_there_type)
#         return False

    
Type.value_compatible((Type.TIME, Type.TICKS), Type.DELAY)
Type.value_compatible((Type.INT, Type.FLOAT), Type.NUMBER)

Type.register_conversion(Type.DROP, Type.PAD, lambda drop: drop.pad)
Type.register_conversion(Type.DROP, Type.BINARY_CPT, lambda drop: drop.pad)
Type.register_conversion(Type.INT, Type.FLOAT, float)
Type.register_conversion(Type.REAGENT, Type.SCALED_REAGENT, lambda r: ScaledReagent(1, r))
Type.register_conversion(Type.DIR, Type.DELTA, lambda d: DeltaValue(1, d))
Type.register_conversion(Type.DIR, Type.MOTION, lambda d: DeltaValue(1, d))



class Executable:
    return_type: Final[Type]
    contains_error: Final[bool]
    
    def __init__(self, return_type: Type, func: Callable[[Environment], Delayed[Any]],
                 based_on: Sequence[Executable] = (),
                 *,
                 is_error: bool = False,
                 ) -> None:
        self.return_type = return_type
        self.func: Final[Callable[[Environment], Delayed[Any]]] = func
        self.contains_error = is_error or any(e.contains_error for e in based_on)
        
    @classmethod
    def constant(cls, return_type: Type, val: Any, based_on: Sequence[Executable] = (), *,
                 is_error: bool = False) -> Executable:
        return Executable(return_type, lambda _: Delayed.complete(val), based_on, is_error=is_error)
        
    def __str__(self) -> str:
        e = "ERROR, " if self.contains_error else ""
        return f"Executable({e}{self.return_type}, {self.func}"
    
    
    def evaluate(self, env: Environment, required: Optional[Type] = None) -> Delayed[Any]:
        assert not self.contains_error, f"attempting to evaluate {self}"
        fn = self.func
        future = fn(env)
        if required is not None and required is not self.return_type:
            req_type = required
            def convert(val) -> Any:
                return self.return_type.convert_to(req_type, val=val, rep_types=rep_types)
                # return Conversions.convert(have=self.return_type, want=req_type, val=val)
            future = future.transformed(convert)
        # if required is not None: 
        #     check = rep_types.get(required, None)
        #     if check is not None:
        #         assert isinstance(val, check), f"Expected {check}, got {val}"
        return future
    
    def check_and_eval(self, maybe_error: Any, 
                       env: Environment, required: Optional[Type] = None) -> Delayed[Any]:
        if isinstance(maybe_error, EvaluationError):
            return Delayed.complete(maybe_error)
        return self.evaluate(env, required)
    
class LazyEval:
    Definition = Callable[[Environment, Sequence[Executable]], Delayed[Any]]
    def __init__(self, 
                 func: Definition) -> None:
        self.func = func
    
    def __call__(self, env: Environment, arg_execs: Sequence[Executable]) -> Delayed[Any]:
        fn = self.func
        return fn(env, arg_execs)

class WithEnv:
    def __init__(self, func: Callable):
        self.func = func
    def __call__(self, env: Environment, *args) -> Delayed[Any]:
        return Delayed.complete(self.func(env, *args))    
    
class DMFInterpreter:
    globals: Final[Environment]
    namespace: Final[TypeMap]
    
    def __init__(self, file_name: Optional[str], *, board: Board, encoding: str='ascii', errors: str='strict') -> None:
        self.globals = Environment(None, board=board)
        self.namespace = TypeMap(None)
        if file_name is not None:
            parser = self.get_parser(FileStream(file_name, encoding, errors))
            tree = parser.macro_file()
            assert isinstance(tree, DMFParser.Macro_fileContext)
            compiler = DMFCompiler(global_types = self.namespace, interactive = False)
            executable = compiler.visit(tree)
            assert isinstance(executable, Executable)
            if executable.contains_error:
                print(f"Macro file '{file_name}' contained error, not loading.")
            else:
                val = executable.evaluate(self.globals).value
                if isinstance(val, EvaluationError):
                    print(f"Exception caught while loading '{file_name}': {val}")
        
    def set_global(self, name: str, val: Any, vtype: Type):
        self.namespace[name] = vtype
        self.globals[name] = val
        
    def evaluate(self, expr: str, required: Optional[Type] = None, *, 
                 cache_as: Optional[str] = None) -> Delayed[tuple[Type, Any]]:
        parser = self.get_parser(InputStream(expr))
        tree = parser.interactive()
        assert isinstance(tree, DMFParser.InteractiveContext)
        compiler = DMFCompiler(global_types = self.namespace, interactive=True)
        executable = compiler.visit(tree)
        assert isinstance(executable, Executable)
        if executable.contains_error:
            print("Expression contained error, not evaluating.")
            return Delayed.complete((executable.return_type, None))
        future = executable.evaluate(self.globals, required=required)
        if cache_as is not None and executable.return_type is not Type.IGNORE:
            cvar = cache_as
            future.then_call(lambda val: self.set_global(cvar, val, executable.return_type))
        def munge_result(val) -> Tuple[Type, Any]:
            t = Type.ERROR if isinstance(val, EvaluationError) else executable.return_type
            return (t, val)
        return future.transformed(munge_result)
    
    def get_parser(self, input_stream: InputStream) -> DMFParser:
        lexer = DMFLexer(input_stream)
        stream = CommonTokenStream(lexer)
        parser = DMFParser(stream)
        return parser
    

class DMFCompiler(DMFVisitor):
    global_types: Final[TypeMap]
    current_types: ScopeStack[str, Type]
    interactive: Final[bool]
    
    default_creators = defaultdict[Type,Callable[[Environment],Any]](lambda: (lambda _: None),
                                                          {Type.INT: lambda _: 0,
                                                           Type.FLOAT: lambda _: 0.0,
                                                           Type.PAD: lambda env: env.board.pad_at(0,0),
                                                           Type.TIME: lambda _: Time.ZERO,
                                                           Type.VOLUME: lambda _: Volume.ZERO,
                                                           Type.TICKS: lambda _: Ticks.ZERO,
                                                          })
    
    def __init__(self, *,
                 interactive: bool,
                 global_types: Optional[TypeMap] = None) -> None:
        self.interactive = interactive
        self.global_types = global_types if global_types is not None else TypeMap(None)
        self.current_types = ScopeStack(self.global_types)
        
    def defaultResult(self) -> Executable:
        print("Unhandled tree")
        return Executable.constant(Type.ERROR, None, is_error=True)
        # assert False, "Undefined visitor method"
        
    def visitChildren(self, node):
        print(f"Unhandled tree: {type(node).__name__}")
        return Executable.constant(Type.ERROR, None, is_error=True)
    
    def compatible(self, have: Type, want: Type) -> bool:
        return have <= want # or Conversions.can_convert(have, want)
    
    def error_val(self, return_type: Type, 
                  value: Optional[Callable[[Environment], Any]] = None) -> Executable:
        vfn = value if value is not None else lambda env: self.default_creators[return_type](env)
        return Executable(return_type, lambda env: Delayed.complete(vfn(env)), is_error=True)
    
    def error(self, 
              ctx: ParserRuleContext, 
              return_type: Type, 
              msg: Union[str, Callable[[str], str]],
              *,
              value: Optional[Callable[[Environment], Any]] = None) -> Executable:
        if not isinstance(msg, str):
            msg = msg(self.text_of(ctx))
        print(f"line {ctx.start.line}:{ctx.start.column} {msg}")
        return self.error_val(return_type, value)
    
    def args_error(self, args: Sequence[Union[Executable, Type]], 
                   arg_ctxts: Sequence[ParserRuleContext], 
                   whole: ParserRuleContext,
                   return_type: Type, 
                   *,
                   verb: Optional[str] = None,
                   value: Optional[Callable[[Environment], Any]] = None,
                   msg: Optional[Union[str, Callable[[Sequence[Type], 
                                                      Sequence[str],
                                                      str], str]]] = None) -> Executable:
        
        arg_types = [arg.return_type if isinstance(arg, Executable) else arg for arg in args]
        if msg is None:
            if verb is None:
                verb = "combine"
            msg = f"Cannot {verb} {conj_str(arg_types)}: {self.text_of(whole)}"
        if not isinstance(msg, str):
            msg = msg(arg_types, [self.text_of(a) for a in arg_ctxts], self.text_of(whole))
        return self.error(whole, return_type, msg, value=value)
    


        
    def text_of(self, ctx_or_token: Union[ParserRuleContext, TerminalNode]) -> str:
        if isinstance(ctx_or_token, TerminalNode):
            t: str = ctx_or_token.getText()
            return t
        return " ".join(self.text_of(child) for child in ctx_or_token.getChildren())
    
    def string_text(self, token: TerminalNode) -> str:
        with_quotes: str = token.getText()
        val = with_quotes[1:-1]
        # print(f"With Quotes: <{with_quotes}>, without: <{val}>")
        def repl_escape(m: Match) -> str:
            seq = m.group(1)
            if seq.startswith("u"):
                hexdigits = m.group(2)
                return chr(int(hexdigits, 16))
                # Handle unicode
                ...
            repl = self.escape_replacement.get(seq, None)
            return  repl or seq
        val = self.escape_re.value.sub(repl_escape, val)
        return val

    def type_name_var(self, t_or_ctx: Union[DMFParser.Param_typeContext, Type], n: Optional[int] = None) -> str:
        t = t_or_ctx if isinstance(t_or_ctx, Type) else cast(Type, t_or_ctx.type)
        # t: Type = cast(Type, ctx.type)
        index = "" if n is None else f"_{n}"
        return f"**{t.name}{index}**"
        

    def type_check(self, 
                   want: Union[Type,Sequence[Type]],
                   have: Union[Type,Executable],
                   ctx: ParserRuleContext, 
                   msg: Optional[Union[str, Callable[[str, str, str], str]]] = None,
                   *,
                   return_type: Type = Type.NONE,
                   value: Optional[Callable[[Environment], Any]] = None
                   ) -> Optional[Executable]:
        if isinstance(have, Executable):
            have = have.return_type
        if isinstance(want, Type):
            if self.compatible(have, want):
                return None
            else:
                wname = want.name
        else:
            if any(self.compatible(have, w) for w in want):
                return None
            else:
                wname = map_str(tuple(w.name for w in want))
        # if what we have is Type.NONE, we've already found something we can't recover from,
        # so we don't bother with a message
        if have is Type.NONE:
            return self.error_val(return_type, value)
        m: Union[str, Callable[[str], str]]
        if isinstance(msg, str):
            m = msg
        else:
            if msg is None:
                msg = lambda want,have,text: f"Expected {want}, got {have}: {text}"
            msg_fn = msg
            h = have
            def msg_factory(text) -> str:
                return msg_fn(wname, h.name, text)
            m = msg_factory
        return self.error(ctx, return_type, m, value=value)
    
    def arg_dispatch(self, args: Sequence[Executable],
                     param_types: Sequence[Type],
                     ret_type: Type,
                     func: Callable[[Environment], Delayed[Any]]
                     ) -> Optional[Executable]:
        if not all(self.compatible(arg.return_type, pt) 
                   for arg, pt in zip(args, param_types)):
            return None
        return Executable(ret_type, func, args)
    
    def inapplicable_attr_error(self, 
                                attr: Attr,
                                obj_type: Type,
                                *,
                                attr_ctx: ParserRuleContext,
                                obj_ctx: ParserRuleContext,
                                ret_type: Optional[Type] = None
                                ) -> Executable:
        types = attr.applies_to
        if len(types) == 0:
            return self.error(attr_ctx, ret_type or Type.NONE,
                              lambda txt: f"{txt} is an attribute, but I don't know what to do with it")
        if ret_type is None:
            ret_type = Type.upper_bound(*attr.returns)
        if len(types) == 1:
            e = self.type_check(types[0], obj_type, obj_ctx, return_type=ret_type)
            assert e is not None
            return e
        
        a = self.text_of(attr_ctx)
        otn = obj_type.name
        tns = map_str(tuple(t.name for t in types))
        
        def emessage(text: str) -> str:
            return f"{otn}'s {a} not defined, requires one of {tns}: {text}"
        return self.error(obj_ctx, ret_type, emessage)
    
    def not_an_attr_error(self,
                          ctx: ParserRuleContext, 
                          attr_ctx: DMFParser.AttrContext) -> Executable:
        attr_name = attr_ctx.which
        attr_text = self.text_of(attr_ctx)
        type_spec = "" if (attr_text == attr_name) else f" ({attr_name})"
        return self.error(ctx, Type.NONE,
                          lambda text: f"'{attr_text}'{type_spec} is not an attribute: {text})")
        
    
    def use_callable(self, fn: Callable[..., Delayed[Any]],
                     arg_execs: Sequence[Executable],
                     sig: Signature, 
                     *,
                     extra_args: Sequence[Any] = ()) -> Executable:
        if isinstance(fn, LazyEval):
            def run(env: Environment) -> Delayed[Any]:
                return fn(env, arg_execs, *extra_args)
        else:
            def run(env: Environment) -> Delayed[Any]:
                args: List[Any] = []
                def stash_arg(arg: Any) -> Any:
                    args.append(arg)
                    return arg
                def make_lambda(ae: Executable, pt: Type) -> Callable[[Any], Delayed]:
                    return lambda maybe_error: (ae.check_and_eval(maybe_error, env,pt)
                                                .transformed(stash_arg))
                lambdas = [make_lambda(ae,pt) for ae,pt in zip(arg_execs, sig.param_types)]
                future = (Delayed.complete(None) if len(arg_execs) == 0
                          else reduce(lambda fut,fn: fut.chain(fn),
                                      lambdas[1:],
                                      lambdas[0](None)))
                def chain_call(maybe_error) -> Delayed[Any]:
                    if isinstance(maybe_error, EvaluationError):
                        return Delayed.complete(maybe_error)
                    else:
                        try:
                            if isinstance(fn, WithEnv):
                                return fn(env, *args, *extra_args)
                            else:
                                return fn(*args, *extra_args)
                        except EvaluationError as ex:
                            return Delayed.complete(ex)
                return future.chain(chain_call)
        return Executable(sig.return_type, run, arg_execs)
    
    def use_function(self, func: Union[Func, str],
                     ctx: ParserRuleContext,
                     arg_ctxts: Sequence[ParserRuleContext],
                     *,
                     extra_args: Sequence[Any] = ()) -> Executable:
        if isinstance(func, str):
            if func not in Functions:
                raise KeyError(f"Compiler has no implementation for function '{func}'")
            func = Functions[func]
        arg_execs = [self.visit(arg) for arg in arg_ctxts]
        arg_types = [ae.return_type for ae in arg_execs]
        desc = func[arg_types]
        if desc is None:
            rt = func.error_type(arg_types)
            # Don't bother to report an error if an arg already did and we don't know
            # what type it would have returned.
            real_func = func
            for ae in arg_execs:
                if ae.return_type is Type.NONE and ae.contains_error:
                    return self.error_val(rt)
            return self.error(ctx, rt, lambda txt: real_func.type_error(arg_types, txt))
        sig, fn = desc
        return self.use_callable(fn, arg_execs, sig, extra_args=extra_args)
    
    def unit_exec(self, unit: PhysUnit, ctx: ParserRuleContext, size_ctx: ParserRuleContext) -> Executable:
        func = UnitFuncs[unit]
        return self.use_function(func, ctx, (size_ctx,))
    
    def unit_mag_exec(self, unit: PhysUnit, ctx: ParserRuleContext, quant_ctx: ParserRuleContext) -> Executable:
        func = UnitMagFuncs[unit]
        return self.use_function(func, ctx, (quant_ctx,))
    
    def unit_string_exec(self, unit: PhysUnit, ctx: ParserRuleContext, quant_ctx: ParserRuleContext) -> Executable:
        func = UnitStringFuncs[unit]
        return self.use_function(func, ctx, (quant_ctx,))
    
    def visit(self, tree) -> Executable:
        return cast(Executable, DMFVisitor.visit(self, tree))

    def visitMacro_file(self, ctx:DMFParser.Macro_fileContext) -> Executable:
        stats: Sequence[Executable] = [self.visit(tls) for tls in ctx.stat()] 
        def run(env: Environment) -> Delayed[None]:
            if len(stats) == 0:
                return Delayed.complete(None)
            future: Delayed[Any] = stats[0].evaluate(env)
            for stat in stats[1:]:
                def evaluator(s: Executable):
                    return lambda maybe_error: s.check_and_eval(maybe_error, env)
                future = future.chain(evaluator(stat))
            return future
        return Executable(Type.NONE, run, stats)


    def visitCompound_interactive(self, ctx:DMFParser.Compound_interactiveContext) -> Executable:
        return self.visit(ctx.compound())


    # def visitAssignment_interactive(self, ctx:DMFParser.Assignment_interactiveContext) -> Executable:
    #     return self.visit(ctx.assignment())

    def visitDecl_interactive(self, ctx:DMFParser.Decl_interactiveContext) -> Executable:
        return self.visit(ctx.declaration())


    def visitExpr_interactive(self, ctx:DMFParser.Expr_interactiveContext) -> Executable:
        return self.visit(ctx.expr())
    
    def visitEmpty_interactive(self, ctx:DMFParser.Empty_interactiveContext) -> Executable: # @UnusedVariable
        return Executable.constant(Type.IGNORE, None)

    
    # def visitAssignment_tls(self, ctx:DMFParser.Assignment_tlsContext) -> Executable:
    #     return self.visit(ctx.assignment())
    #
    # def visitMacro_def_tls(self, ctx:DMFParser.Macro_def_tlsContext) -> Executable:
    #     return 0



    def visitName_assign_expr(self, ctx:DMFParser.Name_assign_exprContext) -> Executable:
        name_ctx = cast(DMFParser.NameContext, ctx.which)
        type_ctx = cast(Optional[DMFParser.Param_typeContext], ctx.param_type())
        n = None if ctx.n is None else int(cast(Token, ctx.n).text)

        if type_ctx is None:
            name: str = cast(str, name_ctx.val)
            # name = self.text_of(name_ctx)
        else:
            name = self.type_name_var(type_ctx, n)
        value = self.visit(ctx.what)
        builtin = BuiltIns.get(name, None)
        setter: Callable[[Environment, Any], None]
        var_type: Type
        if builtin is not None:
            return self.error(ctx, value.return_type, 
                              f"Can't assign to built-in '{name}'")
            
        if (special := SpecialVars.get(name)) is not None:
            if not special.is_settable:
                return self.error(ctx, value.return_type,
                                  f"Can't assign to special variable '{name}'")
            var_type = special.var_type
            spec = special
            setter = lambda env,val: spec.set(env, val)
            new_decl = False
        else:
            vt = self.current_types.lookup(name)
            if vt is None:
                new_decl = True
                var_type = value.return_type
                if not self.current_types.is_top_level:
                    self.error(ctx, var_type,
                               lambda text: f"Undeclared variable '{name}' assigned to in local scope: {text}"
                               )
            else:
                var_type = vt
                new_decl = False
            def do_assignment(env: Environment, val) -> None:
                if new_decl:
                    env.define(name, val)
                else:
                    env[name] = val
            setter = do_assignment
        if e := self.type_check(var_type, value.return_type, ctx, 
                                lambda want,have,text: 
                                    f"variable '{name}' has type {have}.  Expression has type {want}: {text}",
                                return_type=var_type):
                return e
        returned_type = var_type
        # print(f"Compiling assignment: {name} : {returned_type}")
        if new_decl and not value.contains_error:
            self.current_types.define(name, returned_type)
        def run(env: Environment) -> Delayed[Any]:
            def do_assignment(val) -> Any:
                if not isinstance(val, EvaluationError):
                    setter(env, val)
                return val
            return value.evaluate(env, var_type).transformed(do_assignment)
        return Executable(returned_type, run, (value,))
    
    def visitAttr_assign_expr(self, ctx:DMFParser.Attr_assign_exprContext) -> Executable:
        obj = self.visit(ctx.obj)
        value = self.visit(ctx.what)
        attr_name: str = ctx.attr().which
        attr = Attributes.get(attr_name, None)
        if attr is None:
            return self.not_an_attr_error(ctx, ctx.attr())
        desc = attr.setter(obj.return_type, value.return_type)
        if desc is None:
            a = self.text_of(ctx.attr())
            allowed = attr.accepts_for(obj.return_type)
            if len(allowed) == 0:
                if obj.return_type not in attr.applies_to:
                    return self.inapplicable_attr_error(attr, obj.return_type,
                                                        attr_ctx = ctx.attr,
                                                        obj_ctx = ctx.obj,
                                                        ret_type = value.return_type)
                else:
                    otn = obj.return_type.name
                    def emessage(text: str) -> str:
                        return f"{otn}'s {a} is not mutable: {text}"
                    return self.error(ctx, value.return_type, emessage)
            else:
                def emessage(text: str) -> str:
                    if len(allowed) == 1:
                        req = allowed[0].name
                    else:
                        tns = map_str(tuple(t.name for t in allowed))
                        req = f"one of {tns}"
                    return f"{otn}'s {a} can only be set to {req}: {text}"
                return self.error(ctx, value.return_type, emessage)
        sig, setter = desc 
        ot, vt = sig.param_types
        def run(env: Environment) -> Delayed[Any]:
            def do_assignment(o,v) -> Any:
                if not isinstance(v, EvaluationError):
                    setter(o,v)
                return v
            
            return (obj.evaluate(env, ot) 
                        .chain(lambda o: value.check_and_eval(o, env, vt)
                                .transformed(lambda v: do_assignment(o,v))))
        return Executable(value.return_type, run, (obj, value))


    # def visitAssign_stat(self, ctx:DMFParser.Assign_statContext) -> Executable:
    #     return self.visit(ctx.assignment())
    
    def visitDeclaration(self, ctx:DMFParser.DeclarationContext) -> Executable:
        name_ctx : Optional[DMFParser.NameContext] = ctx.name()
        var_type: Optional[Type] = ctx.type
        n: Optional[int] = ctx.n
        init_ctx: Optional[DMFParser.ExprContext] = ctx.init
        has_local_kwd = ctx.LOCAL() is not None
        
        if name_ctx is None:
            assert var_type is not None
            assert n is not None
            name = self.type_name_var(var_type, n)
        else:
            name = cast(str, name_ctx.val)
            # name = self.text_of(name_ctx)

        assert init_ctx is not None or var_type is not None
        value = self.visit(init_ctx) if init_ctx is not None else None
            
        # if we have a "type n = init" form and "type n" already defined, we just assign rather than
        # shadowing
        just_assign = not has_local_kwd and value is not None and self.current_types.lookup(name) is not None

        if var_type is None:
            assert value is not None
            var_type = value.return_type        
        builtin = BuiltIns.get(name, None)
        if builtin is not None:
            return self.error(ctx, var_type, 
                              lambda text: f"Can't declare variable shadowing built-in '{name}': {text}")
        if name in SpecialVars:
            return self.error(ctx, var_type, 
                              lambda text: f"Can't declare variable shadowing special variable '{name}': {text}")
        if not just_assign and self.current_types.defined_locally(name):
            old_type = not_None(self.current_types.lookup(name)).name
            new_type = var_type.name
            if old_type is not new_type:
                return self.error(ctx, var_type, 
                                  lambda text: f"{name} redeclared as {new_type}, was {old_type}: {text}")
            self.error(ctx, var_type,
                       lambda text: f"{name} already declared in scope: {text}")
            just_assign = True
        if (value is None or not value.contains_error) and not just_assign:
            self.current_types.define(name, var_type)            

        if value is None:
            # Declaration only
            def do_decl(env: Environment) -> Delayed[None]:
                env.define(name, None)
                return Delayed.complete(None)
            return Executable(Type.NONE, do_decl)
            
        if e := self.type_check(var_type, value.return_type, ctx, 
                                lambda want,have,text: 
                                    f"variable '{name}' has type {have}.  Expression has type {want}: {text}",
                                return_type=var_type):
            return e
        
        real_val = value
        def run(env: Environment) -> Delayed[Any]:
            def do_assignment(val) -> Any:
                if isinstance(val, EvaluationError):
                    return val
                if just_assign:
                    env[name] = val
                else:
                    env.define(name, val)
                return val
            return real_val.evaluate(env, var_type).transformed(do_assignment)
        return Executable(var_type, run, (value,))

    def visitDecl_stat(self, ctx:DMFParser.Decl_statContext) -> Executable:
        return self.visit(ctx.declaration())
    
    def visitPrinting(self, ctx:DMFParser.PrintingContext) -> Executable:
        def print_vals(*vals):
            print(*vals)
            return Delayed.complete(None)
        vals = tuple(self.visit(c) for c in ctx.vals)
        sig = Signature.of(tuple(v.return_type for v in vals), Type.NONE)
        return self.use_callable(print_vals, vals, sig)
        
    def visitPrint_stat(self, ctx:DMFParser.Print_statContext):
        return self.visit(ctx.printing())

    def visitPrint_interactive(self, ctx:DMFParser.Print_statContext):
        return self.visit(ctx.printing())

    def visitPause_stat(self, ctx:DMFParser.Pause_statContext) -> Executable:
        duration = self.visit(ctx.duration)
        if e:=self.type_check(Type.DELAY, duration, ctx.duration,
                              lambda want,have,text: # @UnusedVariable
                                f"Delay ({have} must be time or ticks: {text}",
                              return_type=Type.PAUSE):
            return e
        def run(env: Environment) -> Delayed[MaybeError[None]]:
            def pause(d: DelayType, env: Environment) -> Delayed[None]:
                print(f"Delaying for {d}")
                return env.board.delayed(lambda: None, after=d)
            return (duration.evaluate(env, Type.DELAY)
                    .chain(lambda d: error_check_delayed(pause)(d, env)))
        return Executable(Type.PAUSE, run, (duration,))

    def visitExpr_stat(self, ctx:DMFParser.Expr_statContext) -> Executable:
        return self.visit(ctx.expr())

    

    def visitCompound_stat(self, ctx:DMFParser.Compound_statContext) -> Executable:
        return self.visit(ctx.compound())


    def visitBlock(self, ctx:DMFParser.BlockContext) -> Executable:
        stat_contexts: Sequence[DMFParser.StatContext] = ctx.stat()
        with self.current_types.push():
            stat_execs = tuple(self.visit(sc) for sc in stat_contexts)
            
        ret_type = Type.NONE if len(stat_execs) == 0 else stat_execs[-1].return_type

        def run(env: Environment) -> Delayed[MaybeError[None]]:
            if len(stat_execs) == 0:
                return Delayed.complete(None)
            local_env = env.new_child()
            if len(stat_execs) == 1:
                return stat_execs[0].evaluate(local_env)
            def execute(maybe_error, i: int) -> Delayed[MaybeError[None]]:
                # print(f"***Executing {self.text_of(stat_contexts[i])}")
                return stat_execs[i].check_and_eval(maybe_error, local_env)
            
            future = execute(None, 0)
            for i in range(1, len(stat_execs)):
                # We have to do something like this to ensure that each lambda gets a different i
                def executor(j: int) -> Callable[[Any], Delayed[MaybeError[None]]]:
                    return lambda maybe_error: execute(maybe_error, j)
                # print(f"Scheduling {self.text_of(stat_contexts[i])}")
                future = future.chain(executor(i))
            return future
        return Executable(ret_type, run, stat_execs)


    _par_block_error_lock = RLock()

    def visitPar_block(self, ctx:DMFParser.Par_blockContext) -> Executable:
        stat_contexts: Sequence[DMFParser.StatContext] = ctx.stat()
        with self.current_types.push():
            stat_execs = tuple(self.visit(sc) for sc in stat_contexts)
            
        ret_type = Type.NONE
        
        def run(env: Environment) -> Delayed[MaybeError[None]]:
            if len(stat_execs) == 0:
                return Delayed.complete(None)
            local_env = env.new_child()
            if len(stat_execs) == 1:
                return stat_execs[0].evaluate(local_env)
            barrier = Barrier[Any](required = len(stat_execs))
<<<<<<< HEAD
            error: MaybeError[None] = None
            trigger_future = Delayed[None]()
            barrier.wait(None, trigger_future)
            future = trigger_future.transformed(lambda _: error)
            def note_error(ex: EvaluationError) -> None: 
                nonlocal error
                first = False
                with self._par_block_error_lock:
                    if error is None:
                        first = True
                        error = ex
                    if first:
                        # Firing the barrier will post the trigger_future, which
                        # will cause future to return the error we just set. It
                        # will fire again when all the statements reach it, but
                        # nobody will be waiting.
                        barrier.fire()
            
=======
            future = Postable[None]()
            barrier.wait(None, future)
>>>>>>> 0e5e6215
            with env.board.in_system().batched():
                def reach_barrier(maybe_error: MaybeError[None]) -> None:
                    if isinstance(maybe_error, EvaluationError):
                        note_error(maybe_error)
                    barrier.reach(maybe_error)
                for se in stat_execs:
                    se.evaluate(local_env).then_call(reach_barrier)
            return future
        return Executable(ret_type, run, stat_execs)
    
    def visitIf_stat(self, ctx:DMFParser.If_statContext) -> Executable:
        test_ctxts: Sequence[DMFParser.ExprContext] = ctx.tests
        tests = [self.visit(ctx) for ctx in test_ctxts]
        body_ctxts: Sequence[DMFParser.CompoundContext] = ctx.bodies
        bodies = [self.visit(ctx) for ctx in body_ctxts]
        else_ctxt = cast(Optional[DMFParser.CompoundContext], ctx.else_body)
        else_body = self.visit(else_ctxt) if else_ctxt is not None else None
        
        for t,c in zip(tests, test_ctxts):
            if e := self.type_check(Type.BOOL, t, c):
                return e

        result_type: Optional[Type] = None
        def check_result_type(t: Type) -> bool:
            nonlocal result_type
            if result_type is None or self.compatible(result_type, t):
                result_type = t
                return False
            result_type = Type.NONE
            return True
        
        if else_body is None:
            result_type = Type.NONE
            children = (*tests, *bodies)
        else:
            result_type = else_body.return_type
            children = (*tests, *bodies, else_body)
            
            for b in bodies:
                if check_result_type(b.return_type):
                    break
        
        def run(env: Environment) -> Delayed:
            n_tests = len(tests)
            def check(i: int) -> Delayed:
                if i == n_tests:
                    if else_body is None:
                        return Delayed.complete(None)
                    else:
                        return else_body.evaluate(env, result_type)
                    
                def next_try(v: bool) -> Delayed:
                    if v:
                        return bodies[i].evaluate(env, result_type)
                    else:
                        return check(i+1)
                return tests[i].evaluate(env, Type.BOOL).chain(error_check_delayed(next_try))
            return check(0)
        
        
        return Executable(result_type, run, children)
    
    def visitLoop_stat(self, ctx:DMFParser.Loop_statContext) -> Executable:
        return self.visit(ctx.loop())
    
    def visitRepeat_loop(self, ctx:DMFParser.Repeat_loopContext) -> Executable:
        n_exec = self.visit(ctx.n)
        assert False
        # if e := self.type_check(Type.INT, n_exec, ctx,
        #                         lambda text: 
        #                         )
        ...
    

    def visitParen_expr(self, ctx:DMFParser.Paren_exprContext) -> Executable:
        return self.visit(ctx.expr())


    def visitNeg_expr(self, ctx:DMFParser.Neg_exprContext) -> Executable:
        return self.use_function("NEGATE", ctx, (ctx.rhs,))


    def visitInt_expr(self, ctx:DMFParser.Int_exprContext):
        val: int = int(ctx.INT().getText())
        return Executable.constant(Type.INT, val)

    def visitFloat_expr(self, ctx:DMFParser.Float_exprContext):
        val: float = float(ctx.FLOAT().getText())
        return Executable.constant(Type.FLOAT, val)

    def visitType_name_expr(self, ctx:DMFParser.Type_name_exprContext):
        n = None if ctx.n is None else int(cast(Token, ctx.n).text)
        name = self.type_name_var(ctx.param_type(), n)
        var_type = self.current_types.lookup(name)
        if var_type is None:
            return self.error(ctx.param_type(), Type.NONE, f"Undefined variable: {name}")
        def run(env: Environment) -> Delayed[Any]:
            val = env.lookup(name)
            if val is None:
                return Delayed.complete(UninitializedVariableError(f"Uninitialized variable: {name}"))
            return Delayed.complete(val)
        return Executable(var_type, run)
    
    
    def visitIndex_expr(self, ctx:DMFParser.Index_exprContext) -> Executable:
        return self.use_function("INDEX", ctx, (ctx.who, ctx.which))

    def visitMacro_expr(self, ctx:DMFParser.Macro_exprContext) -> Executable:
        return self.visit(ctx.macro_def())

    def visitAction_expr(self, ctx:DMFParser.Action_exprContext) -> Executable:
        which: str = ctx.no_arg_action().which
        return self.use_function(which, ctx, ())

    def visitName_expr(self, ctx:DMFParser.Name_exprContext) -> Executable:
        name: str = ctx.name().val
        builtin = BuiltIns.get(name, None)
        if builtin is not None:
            return Executable.constant(Type.BUILT_IN, builtin)
        if (special := SpecialVars.get(name)) is not None:
            real_special = special
            return Executable(special.var_type, lambda env: Delayed.complete(real_special.get(env)))
        var_type = self.current_types.lookup(name)
        if var_type is None:
            return self.error(ctx.name(), Type.NONE, f"Undefined variable: {name}")
        def run(env: Environment) -> Delayed[Any]:
            val = env.lookup(name)
            if val is None:
                return Delayed.complete(UninitializedVariableError(f"Uninitialized variable: {name}"))
            return Delayed.complete(val)
        return Executable(var_type, run)

    def visitBool_const_expr(self, ctx:DMFParser.Bool_const_exprContext) -> Executable:
        val = ctx.bool_val().val
        return Executable.constant(Type.BOOL, val)
    
    escape_re = LazyPattern("\\\\([rnt]|u([a-fA-F0-9]{4})|.)")
    escape_replacement = { 
        "r": "\r",
        "n": "\n",
        "t": "\t",
        }
    
    def visitString_lit_expr(self, ctx:DMFParser.String_lit_exprContext) -> Executable:
        val = self.string_text(ctx.string())
        return Executable.constant(Type.STRING, val)
        

    def visitAddsub_expr(self, ctx:DMFParser.Addsub_exprContext) -> Executable:
        addp = ctx.ADD() is not None
        func = "ADD" if addp else "SUBTRACT"
        return self.use_function(func, ctx, (ctx.lhs, ctx.rhs))
            

    def visitRel_expr(self, ctx:DMFParser.Rel_exprContext) -> Executable:
        lhs = self.visit(ctx.lhs)
        rhs = self.visit(ctx.rhs)
        rel: Rel = ctx.rel().which
        ok_types = (Type.INT, Type.FLOAT, Type.TIME, Type.TICKS, Type.VOLUME)
        if rel is not Rel.EQ and rel is not Rel.NE:
            if e:=self.type_check(ok_types, lhs.return_type, ctx.lhs, return_type=Type.BOOL):
                return e
        if lhs.return_type is not rhs.return_type:
            return self.error(ctx, Type.BOOL,
                              f"Can't compare {lhs.return_type.name} and {rhs.return_type.name}: {self.text_of(ctx)}")
        def run(env: Environment) -> Delayed[MaybeError[bool]]:
            return (lhs.evaluate(env)
                    .chain(lambda x: (rhs.check_and_eval(x, env)
                                      .transformed(error_check(lambda y: rel.test(x, y))))))
            # return future.chain(second)
        return Executable(Type.BOOL, run, (lhs,rhs))
    
    
    def visitHas_expr(self, ctx:DMFParser.Has_exprContext) -> Executable:
        obj = self.visit(ctx.obj)
        attr_name: str = ctx.attr().which
        attr = Attributes.get(attr_name, None)
        if attr is None:
            return self.not_an_attr_error(ctx, ctx.attr())
        desc = attr.getter(obj.return_type)
        if desc is None:
            return self.inapplicable_attr_error(attr, obj.return_type,
                                                attr_ctx = ctx.attr(),
                                                obj_ctx = ctx.obj,
                                                ret_type = Type.BOOL)
        sig, extractor = desc
        rt = sig.return_type
        ot = sig.param_types[0] 
        if not isinstance(rt, MaybeType):
            self.error(ctx.attr(), Type.BOOL,
                       lambda txt:  f"{txt} is not a 'maybe' attribute. 'has' will always return True.")
            return Executable(Type.BOOL, (lambda _: Delayed.complete(True)), (obj,))
        def run(env: Environment) -> Delayed[MaybeError[bool]]:
            def check(v: Any) -> MaybeError[bool]:
                if isinstance(v, EvaluationError):
                    return v
                return v is not None
            return (obj.evaluate(env, ot)
                    .chain(error_check_delayed(extractor))
                    .transformed(error_check(lambda v: v is not None)))
            # return obj.evaluate(env, ot).chain(extractor).transformed(check)
        return Executable(Type.BOOL, run, (obj,))
    
    

    def visitNot_expr(self, ctx:DMFParser.Not_exprContext) -> Executable:
        return self.use_function("NOT", ctx, (ctx.expr(),))
    
    def visitAnd_expr(self, ctx:DMFParser.And_exprContext) -> Executable:
        return self.use_function("AND", ctx, (ctx.lhs, ctx.rhs))
    
    def visitOr_expr(self, ctx:DMFParser.Or_exprContext) -> Executable:
        return self.use_function("OR", ctx, (ctx.lhs, ctx.rhs))
    
    def visitCond_expr(self, ctx:DMFParser.Cond_exprContext) -> Executable:
        first = self.visit(ctx.first)
        cond = self.visit(ctx.cond)
        second = self.visit(ctx.second)
        if e := self.type_check(Type.BOOL, cond, ctx.cond):
            return e
        if self.compatible(first.return_type, second.return_type):
            result_type = second.return_type
        elif second.return_type < first.return_type:
            result_type = first.return_type
        else:
            t1 = first.return_type.name
            t2 = second.return_type.name
            return self.error(ctx, Type.ANY, 
                              lambda txt: f"Conditional expression branches incompatible ({t1} and {t2}): {txt}")
        def run(env: Environment) -> Delayed:
            def branch(c: MaybeError[bool]) -> Delayed:
                if isinstance(c, EvaluationError):
                    return Delayed.complete(c)
                if c:
                    return first.evaluate(env, result_type)
                else:
                    return second.evaluate(env, result_type)
            return cond.evaluate(env, Type.BOOL).chain(branch)
        return Executable(result_type, run, (first, cond, second))

    def visitDelta_expr(self, ctx:DMFParser.Delta_exprContext) -> Executable:
        dist = self.visit(ctx.dist)
        direction: Dir = ctx.direction().d
        if e:=self.type_check(Type.INT, dist, ctx.dist, return_type=Type.DELTA):
            return e
        def run(env: Environment) -> Delayed[MaybeError[DeltaValue]]:
            def to_delta(n: MaybeError[int]) -> MaybeError[DeltaValue]:
                if isinstance(n, EvaluationError):
                    return n
                return DeltaValue(n, direction)
            return dist.evaluate(env, Type.INT).transformed(to_delta)
        return Executable(Type.DELTA, run, (dist,))

    def visitIn_dir_expr(self, ctx:DMFParser.In_dir_exprContext) -> Executable: 
        dist = self.visit(ctx.dist)
        direction = self.visit(ctx.d)
        if e:=self.type_check(Type.INT, dist, ctx.dist, return_type=Type.DELTA):
            return e
        if e:=self.type_check(Type.DIR, direction, ctx.d, return_type=Type.DELTA):
            return e
        def run(env: Environment) -> Delayed[MaybeError[DeltaValue]]:
                def combine(n: int, d: MaybeError[Dir]) -> MaybeError[DeltaValue]:
                    if isinstance(d, EvaluationError):
                        return d
                    return DeltaValue(n, d)
                def after_n(n: MaybeError[int]) -> Delayed[MaybeError[DeltaValue]]:
                    if isinstance(n, EvaluationError):
                        return Delayed.complete(n)
                    real_n = n
                    return direction.evaluate(env, Type.DIR).transformed(lambda d: combine(real_n,d))
                future: Delayed[MaybeError[int]] = dist.evaluate(env, Type.INT)
                return future.chain(after_n)
        return Executable(Type.DELTA, run, (dist, direction))


    
    def visitDir_expr(self, ctx:DMFParser.Dir_exprContext) -> Executable:
        direction: Dir = ctx.direction().d
        return Executable.constant(Type.DIR, direction)
    
    def visitTurn_expr(self, ctx:DMFParser.Turn_exprContext) -> Executable:
        return self.use_function("TURNED", ctx, (ctx.start_dir,), extra_args=(ctx.turn().t,))
    
    def visitN_rc_expr(self, ctx:DMFParser.N_rc_exprContext) -> Executable:
        dist = self.visit(ctx.dist)
        direction: Dir = ctx.rc().d
        if e:=self.type_check(Type.INT, dist, ctx.dist, return_type=Type.DELTA):
            return e
        def run(env: Environment) -> Delayed[MaybeError[DeltaValue]]:
            def to_delta(n: MaybeError[int]) -> MaybeError[DeltaValue]:
                if isinstance(n, EvaluationError):
                    return n
                return DeltaValue(n, direction)
            return dist.evaluate(env, Type.INT).transformed(to_delta)

        return Executable(Type.DELTA, run, (dist,))

    def visitConst_rc_expr(self, ctx:DMFParser.N_rc_exprContext) -> Executable:
        direction: Dir = ctx.rc().d
        n = int(cast(Token, ctx.INT()).getText())
        return Executable.constant(Type.DELTA, DeltaValue(n, direction))

    
    def visitCoord_expr(self, ctx:DMFParser.Coord_exprContext) -> Executable:
        return self.use_function("COORD", ctx, (ctx.x, ctx.y))

    def visitInjection_expr(self, ctx:DMFParser.Injection_exprContext) -> Executable:
        who = self.visit(ctx.who)
        what = self.visit(ctx.what)
        inj_type = what.return_type
        if inj_type is Type.DIR or inj_type <= Type.MOTION:
            inj_type = Type.MOTION
        injected_type = who.return_type
        if injected_type <= Type.MOTION:
            injected_type = Type.MOTION
        if not isinstance(inj_type, CallableType) or len(inj_type.param_types) != 1:
            return self.error(ctx.what, Type.NONE, 
                              f"Not an injection target ({what.return_type.name}): {self.text_of(ctx.what)}")
        first_arg_type = inj_type.param_types[0]
        return_first_arg = inj_type.return_type is Type.NONE
        return_type = who.return_type if return_first_arg else inj_type.return_type
        if self.compatible(who.return_type, first_arg_type):
            def run(env: Environment) -> Delayed[Any]:
                def inject(obj, func) -> Delayed[Any]:
                    if isinstance(func, EvaluationError):
                        return Delayed.complete(func)
                    assert isinstance(func, CallableValue)
                    future = func.apply((obj,))
                    return future if not return_first_arg else future.transformed(lambda _: obj)
                def after_who(who) -> Delayed[Any]:
                    if isinstance(who, EvaluationError):
                        return Delayed.complete(who)
                    return what.evaluate(env, inj_type).chain(lambda func: inject(who, func))
                return who.evaluate(env, first_arg_type).chain(after_who)
            # print(f"Injection returns {inj_type.return_type}: {self.text_of(ctx)}")
            return Executable(return_type, run, (who, what))
        elif injected_type is Type.DIR or isinstance(injected_type, CallableType):
            if injected_type is Type.DIR:
                injected_type = Type.MOTION
            assert isinstance(injected_type, CallableType)
            pass_first_arg = len(injected_type.param_types) == 1 and injected_type.return_type is Type.NONE
            pass_arg_type = injected_type.param_types[0] if pass_first_arg else injected_type.return_type
            if e:=self.type_check(first_arg_type, pass_arg_type, ctx.who,
                                  lambda want,have,text:
                                    f"Injecting form '{text}' returns {have}, not compatible with "
                                    +f"{want}: {self.text_of(ctx.what)}"):
                return e
            chain_return_type = pass_arg_type if return_first_arg else inj_type.return_type
            chain_type = CompositionType.find(injected_type.param_types, chain_return_type)
            
            def chain(env: Environment) -> Delayed[Any]:
                def combine(first: CallableValue, second: MaybeError[CallableValue]) -> Delayed[Any]:
                    if isinstance(second, EvaluationError):
                        return Delayed.complete(second)
                    comp = ComposedCallable(chain_type, first, second, pass_first_arg)
                    return Delayed.complete(comp)
                def after_first(first: MaybeError[CallableValue]) -> Delayed[Any]:
                    if isinstance(first, EvaluationError):
                        return Delayed.complete(first)
                    real_first=first
                    return what.evaluate(env, inj_type).chain(lambda second: combine(real_first, second))
                return who.evaluate(env, injected_type).chain(after_first)
            return Executable(chain_type, chain, (who, what))
        e = self.type_check(first_arg_type, who, ctx.who,
                            (lambda want,have,text:
                                f"Injected value ({have}) '{text}' not compatible with "
                                +f"{want}: {self.text_of(ctx.what)}"),
                            return_type=return_type)
        return not_None(e)
        
            
    
    def visitAttr_expr(self, ctx:DMFParser.Attr_exprContext) -> Executable:
        obj = self.visit(ctx.obj)
        attr_name: str = ctx.attr().which
        attr = Attributes.get(attr_name, None)
        if attr is None:
            return self.not_an_attr_error(ctx, ctx.attr())
        getter = attr.getter(obj.return_type)
        if getter is None:
            return self.inapplicable_attr_error(attr, obj.return_type,
                                                attr_ctx = ctx.attr(),
                                                obj_ctx = ctx.obj)
        
        sig, extractor = getter
        rt = sig.return_type
        ot = sig.param_types[0]
        check: Optional[Callable[[Any], Any]] = None
        if isinstance(rt, MaybeType):
            real_extractor = extractor
            def extractor(obj) -> Delayed[Any]:
                def check(val):
                    if val is None:
                        name = attr.func.name
                        if (m := re.fullmatch("'(.*)' attribute", name)) is not None:
                            name = m.group(1)
                        ex = MaybeNotSatisfiedError(f"{obj} has no '{name}'")
                        return ex
                    return val
                return real_extractor(obj).transformed(check)
            rt = rt.if_there_type
        def run(env: Environment) -> Delayed[Any]:
            return obj.evaluate(env, ot).chain(error_check_delayed(extractor))
        return Executable(rt, run, (obj,))



    def visitWell_expr(self, ctx:DMFParser.Well_exprContext) -> Executable:
        which = self.visit(ctx.which)
        if e:=self.type_check(Type.INT, which, ctx.which, return_type=Type.WELL):
            return e
        def run(env: Environment) -> Delayed[MaybeError[Well]]:
            return (which.evaluate(env, Type.INT)
                    .transformed(error_check(lambda n: env.board.wells[n])))
        return Executable(Type.WELL, run, (which,))



    def visitDrop_expr(self, ctx:DMFParser.Drop_exprContext) -> Executable:
        # loc_exec = self.visit(ctx.loc)
        vol: Optional[DMFParser.ExprContext] = ctx.vol
        
        if vol is None:
            return self.use_function("FIND_DROP", ctx, (ctx.loc,))
        else:
            return self.use_function("NEW_DROP", ctx, (ctx.vol, ctx.loc))
        
    def visitReagent_lit_expr(self, ctx:DMFParser.Reagent_lit_exprContext) -> Executable:
        reagent = ctx.reagent().r
        return Executable.constant(Type.REAGENT, reagent)
        
    def visitReagent_expr(self, ctx:DMFParser.Reagent_exprContext) -> Executable:
        return self.use_function("FIND_REAGENT", ctx, (ctx.which,))
    
    def visitLiquid_expr(self, ctx:DMFParser.Liquid_exprContext) -> Executable:
        return self.use_function("LIQUID", ctx, (ctx.vol, ctx.which))


    def visitFunction_expr(self, ctx:DMFParser.Function_exprContext) -> Executable:
        arg_execs = tuple(self.visit(arg) for arg in ctx.args)
        fc = cast(DMFParser.ExprContext, ctx.func)
        if isinstance(fc, DMFParser.Name_exprContext):
            func_name = self.text_of(fc.name())
            builtin = BuiltIns.get(func_name, None)
            if builtin is not None:
                return self.use_function(builtin, ctx, ctx.args)
        func_exec = self.visit(fc)
        f_type = func_exec.return_type
        if f_type is Type.DIR:
            f_type = Type.DELTA
        if not isinstance(f_type, CallableType):
            return self.error(fc, Type.NONE, lambda text: f"Not callable ({f_type.name}): {text}")
        ret_type = f_type.return_type
        param_types = f_type.param_types
        if len(param_types) != len(arg_execs):
            np = len(param_types)
            na = len(arg_execs)
            return self.error(ctx, ret_type, 
                              lambda text: f"Wrong number of arguments to macro.  Expected {np}, got {na}: {text}")
        for i in range(len(param_types)):
            if not self.compatible(arg_execs[i].return_type, param_types[i]):
                ac = ctx.args[i]
                ae = arg_execs[i]
                pt = param_types[i]
                return self.error(ac, ret_type, f"Argument {i+1} not {pt.name} ({ae.return_type.name}): {self.text_of(ac)}")
        
        def dispatch(fn: CallableValue, *args) -> Delayed[Any]:
            return fn.apply(args)
        
        # fn_exec = Executable(f_type, lambda env: Delayed.complete(env[f_name]), ())
        
        return self.use_callable(dispatch, [func_exec, *arg_execs], f_type.with_self_sig)
        


    def visitTo_expr(self, ctx:DMFParser.To_exprContext) -> Executable:
        axis: Optional[DMFParser.AxisContext] = ctx.axis()
        which = self.visit(ctx.which)
        if axis is None:
            # This is a to-pad motion
            if not self.compatible(which.return_type, Type.PAD):
                if self.compatible(which.return_type, Type.INT):
                    return self.error(ctx, Type.MOTION, f"Did you forget 'row' or 'column'?: {self.text_of(ctx)}")
                return self.error(ctx, Type.MOTION, f"'to' expr without 'row' or 'column' takes a PAD: {self.text_of(ctx)}")
            def run(env: Environment) -> Delayed[MaybeError[MotionValue]]:
                return (which.evaluate(env, Type.PAD)
                        .transformed(error_check(lambda pad: ToPadValue(pad))))
        else:
            if not self.compatible(which.return_type, Type.INT):
                return self.error(ctx.which, Type.MOTION, 
                                  f"Row or column name not an int ({which.return_type.name}): {self.text_of(ctx.which)}")
            verticalp = cast(bool, axis.verticalp)
            def run(env: Environment) -> Delayed[MaybeError[MotionValue]]:
                return (which.evaluate(env, Type.INT)
                        .transformed(error_check(lambda n: ToRowColValue(n, verticalp))))
        return Executable(Type.MOTION, run, (which,))
    
    def visitMuldiv_expr(self, ctx:DMFParser.Muldiv_exprContext)->Executable:
        mulp = ctx.MUL() is not None
        func = "MULTIPLY" if mulp else "DIVIDE"
        return self.use_function(func, ctx, (ctx.lhs, ctx.rhs))

    def visitDirection(self, ctx:DMFParser.DirectionContext):
        return DMFVisitor.visitDirection(self, ctx)


    def visitAxis(self, ctx:DMFParser.AxisContext):
        return DMFVisitor.visitAxis(self, ctx)

    def param_def(self, ctx: DMFParser.ParamContext) -> tuple[str, Type]:
        param_type: Optional[Type] = cast(Optional[Type], ctx.type)
        if param_type is None:
            param_type = Type.ERROR
            self.error(ctx, Type.IGNORE, lambda txt: f"No type specified for parameter '{txt}'")
        name_ctx: Optional[str] = ctx.name()
        if name_ctx is None:
            name = self.type_name_var(ctx.param_type(), ctx.n)
        else:
            name = self.text_of(name_ctx)
        return (name, param_type)
    
    def check_macro_params(self, names: Sequence[str],
                           types: Sequence[Type], 
                           ctxts: Sequence[DMFParser.ParamContext]) -> Optional[Executable]:
        seen = set[str]()
        saw_duplicate = False
        saw_untyped = any(t is Type.ERROR for t in types)
        for i,n in enumerate(names):
            if n in seen:
                self.error(ctxts[i], Type.IGNORE, lambda txt: f"Duplicate parameter: '{txt}'")
                saw_duplicate = True
            else:
                seen.add(n)
        if not saw_duplicate and not saw_untyped:
            return None
        macro_type = MacroType.find(types, Type.NONE)
        return self.error_val(macro_type, lambda env: Delayed.complete(None)) # @UnusedVariable

    def visitMacro_def(self, ctx:DMFParser.Macro_defContext) -> Executable:
        header: DMFParser.Macro_defContext = ctx.macro_header()
        param_contexts: Sequence[DMFParser.ParamContext] = header.param()
        
        for pc in param_contexts:
            if cast(bool, pc.deprecated):
                self.error(pc, cast(Type,pc.type), 
                           lambda text: f"'NAME: TYPE' declarations are deprecated.  Use 'TYPE NAME': {text}")
        
        param_defs = tuple(self.param_def(pc) for pc in param_contexts)
        param_names = tuple(pdef[0] for pdef in param_defs)
        param_types = tuple(pdef[1] for pdef in param_defs)
        
        if e := self.check_macro_params(param_names, param_types, param_contexts):
            return e
        
        with self.current_types.push(dict(param_defs)): 
            body: Executable
            if ctx.compound() is not None:
                body = self.visit(ctx.compound())
            else:
                body = self.visit(ctx.expr())
            macro_type = MacroType.find(param_types, body.return_type)
        
        def run(env: Environment) -> Delayed[MacroValue]: # @UnusedVariable
            return Delayed.complete(MacroValue(macro_type, env, param_names, body))
        return Executable(macro_type, run, (body,))

    def visitUnit_expr(self, ctx:DMFParser.Unit_exprContext) -> Executable:
        return self.unit_exec(ctx.dim_unit().unit, ctx, ctx.amount)
    
    def visitMagnitude_expr(self, ctx:DMFParser.Magnitude_exprContext) -> Executable:
        if ctx.dim_unit() is None:
            return self.error(ctx, Type.FLOAT, lambda text: f"'magnitude' requires 'in <unit>': {text}")
        return self.unit_mag_exec(ctx.dim_unit().unit, ctx, ctx.quant)

    def visitUnit_string_expr(self, ctx:DMFParser.Unit_exprContext) -> Executable:
        return self.unit_string_exec(ctx.dim_unit().unit, ctx, ctx.quant)
    
    # def visitDrop_vol_expr(self, ctx:DMFParser.Drop_vol_exprContext) -> Executable:
    #     return self.use_function("DROP_VOL", ctx, (ctx.amount,))
        
    def visitPause_expr(self, ctx:DMFParser.Pause_exprContext) -> Executable:
        duration = self.visit(ctx.duration)
        if e:=self.type_check(Type.DELAY, duration, ctx.duration,
                              lambda want,have,text: # @UnusedVariable
                                f"Delay ({have} must be time or ticks: {text}",
                              return_type=Type.PAUSE):
            return e
        def run(env: Environment) -> Delayed[MaybeError[PauseValue]]:
            return (duration.evaluate(env, Type.DELAY)
                    .transformed(error_check(lambda d: PauseValue(d, env.board))))
        return Executable(Type.PAUSE, run, (duration,))
                
    def visitMacro_header(self, ctx:DMFParser.Macro_headerContext):
        return DMFVisitor.visitMacro_header(self, ctx)


    def visitParam(self, ctx:DMFParser.ParamContext):
        return DMFVisitor.visitParam(self, ctx)


    def visitParam_type(self, ctx:DMFParser.Param_typeContext):
        return DMFVisitor.visitParam_type(self, ctx)


    def visitName(self, ctx:DMFParser.NameContext):
        return DMFVisitor.visitName(self, ctx)


    def visitKwd_names(self, ctx:DMFParser.Kwd_namesContext):
        return DMFVisitor.visitKwd_names(self, ctx)
    
    @classmethod
    def setup_function_table(cls) -> None:
        fn = Functions["NEGATE"]
        fn.prefix_op("-")
        fn.register_all_immediate([((Type.INT,), Type.INT),
                                   ((Type.FLOAT,), Type.FLOAT)
                                   ], lambda x: -x)
        
        fn = Functions["INDEX"]
        fn.format_type_expr_using(2, lambda x,y: f"{x}[{y}]")
        fn.register_all_immediate([((Type.WELL, Type.INT), Type.WELL_PAD),
                                   ], lambda w,n: w.shared_pads[cast(int, n)])
        

        def add_delta(p: Pad, dn: Dir, n: int) -> Pad:
            board = p.board
            loc = board.orientation.neighbor(dn, p.location, steps=n)
            return board.pads[loc]

        fn = Functions["ADD"]
        fn.infix_op("+")
        fn.register_all_immediate([((Type.INT,Type.INT), Type.INT),
                                   ((Type.FLOAT,Type.FLOAT), Type.FLOAT),
                                   ((Type.TIME,Type.TIME), Type.TIME),
                                   ((Type.TICKS,Type.TICKS), Type.TICKS),
                                   ((Type.VOLUME,Type.VOLUME), Type.VOLUME),
                                   ((Type.STRING,Type.STRING), Type.STRING)
                                   ], lambda x,y: x+y)
        fn.register_immediate((Type.PAD, Type.DELTA), Type.PAD, lambda p,d: add_delta(p, d.direction, d.dist))
        fn.register_all_immediate([((Type.STRING, Type.NUMBER), Type.STRING),
                                   ], lambda x,y: x+str(y))
        fn.register_immediate((Type.SCALED_REAGENT, Type.SCALED_REAGENT), Type.REAGENT,
                              lambda x,y: x.mix_with(y)
                              )
        fn.register_immediate((Type.LIQUID, Type.LIQUID), Type.LIQUID,
                              lambda x,y: x.mix_with(y)
                              )
        
        
        fn = Functions["SUBTRACT"]
        fn.infix_op("-")
        fn.register_all_immediate([((Type.INT,Type.INT), Type.INT),
                                   ((Type.FLOAT,Type.FLOAT), Type.FLOAT),
                                   ((Type.TIME,Type.TIME), Type.TIME),
                                   ((Type.TICKS,Type.TICKS), Type.TICKS),
                                   ((Type.VOLUME,Type.VOLUME), Type.VOLUME),
                                   ], lambda x,y: x-y)
        
         
        fn.register_immediate((Type.PAD, Type.DELTA), Type.PAD, lambda p,d: add_delta(p, d.direction, -d.dist))
        
        fn = Functions["NOT"]
        fn.prefix_op("not")
        fn.register_all_immediate([((Type.BOOL,), Type.BOOL),
                                   ], lambda x: not x)

    
        fn = Functions["AND"]
        fn.infix_op("and")
        
        def sc_and(env: Environment, arg_execs: Sequence[Executable]) -> Delayed[MaybeError[bool]]:
            lhs, rhs = arg_execs
            def after_lhs(x: MaybeError[bool]) -> Delayed[MaybeError[bool]]:
                if isinstance(x, EvaluationError) or not x:
                    return Delayed.complete(x)
                else:
                    return rhs.evaluate(env, Type.BOOL)
            return lhs.evaluate(env, Type.BOOL).chain(after_lhs)
        fn.register((Type.BOOL,Type.BOOL), Type.BOOL, LazyEval(sc_and))

        fn = Functions["OR"]
        fn.infix_op("or")
        
        def sc_or(env: Environment, arg_execs: Sequence[Executable]) -> Delayed[MaybeError[bool]]:
            lhs, rhs = arg_execs
            def after_lhs(x: MaybeError[bool]) -> Delayed[MaybeError[bool]]:
                if isinstance(x, EvaluationError) or x:
                    return Delayed.complete(x)
                else:
                    return rhs.evaluate(env, Type.BOOL)
            return lhs.evaluate(env, Type.BOOL).chain(after_lhs)
        fn.register((Type.BOOL,Type.BOOL), Type.BOOL, LazyEval(sc_or))

        fn = Functions["MULTIPLY"]
        fn.infix_op("*")
        fn.register_all_immediate([((Type.INT,Type.INT), Type.INT),
                                   ((Type.FLOAT,Type.FLOAT), Type.FLOAT),
                                   ((Type.FLOAT,Type.TIME), Type.TIME),
                                   ((Type.TIME,Type.FLOAT), Type.TIME),
                                   ((Type.FLOAT,Type.TICKS), Type.TICKS),
                                   ((Type.TICKS,Type.FLOAT), Type.TICKS),
                                   ((Type.FLOAT,Type.VOLUME), Type.VOLUME),
                                   ((Type.VOLUME,Type.FLOAT), Type.VOLUME),
                                   ], lambda x,y: x*y)
        fn.register_immediate((Type.NUMBER, Type.REAGENT), Type.SCALED_REAGENT,
                              lambda n,r: ScaledReagent(n,r))

        fn = Functions["DIVIDE"]
        fn.infix_op("/")
        
        fn.register_all_immediate([((Type.FLOAT,Type.FLOAT), Type.FLOAT),
                                   ((Type.TIME,Type.FLOAT), Type.TIME),
                                   ((Type.TICKS,Type.FLOAT), Type.TICKS),
                                   ((Type.VOLUME,Type.FLOAT), Type.VOLUME),
                                   ], lambda x,y: x/y)
        fn.register_immediate((Type.LIQUID, Type.FLOAT), Type.LIQUID,
                              lambda liquid, split: Liquid(liquid.reagent, liquid.volume/split)
                              )

        # fn = Functions["TICKS"]
        # fn.postfix_op("ticks")
        # fn.register_immediate((Type.INT,), Type.TICKS, lambda n: n*ticks)
        
        fn = Functions["DROP_VOL"]
        fn.postfix_op("drops")
        fn.register((Type.FLOAT,), Type.VOLUME,
                    WithEnv(lambda env,n: n*env.board.drop_unit))

        fn = Functions["TURN-ON"]
        fn.register_immediate((), Type.TWIDDLE_OP, lambda: TwiddlePadValue.ON)
        fn = Functions["TURN-OFF"]
        fn.register_immediate((), Type.TWIDDLE_OP, lambda: TwiddlePadValue.OFF)
        fn = Functions["TOGGLE"]
        fn.register_immediate((), Type.TWIDDLE_OP, lambda: TwiddlePadValue.TOGGLE)
        
        fn = Functions["REMOVE-FROM-BOARD"]
        fn.register_immediate((), Type.MOTION, lambda: RemoveDropValue())
        
        fn = Functions["FIND_DROP"]
        fn.prefix_op("drop @")
        def new_drop(pad: Pad, liquid: Optional[Union[Liquid, Volume]] = None) -> MaybeError[Drop]:
            if liquid is None:
                liquid = Liquid(unknown_reagent, pad.board.drop_size)
            elif isinstance(liquid, Volume):
                liquid = Liquid(unknown_reagent, liquid)
            else:
                # We copy the liquid, since the drop will adopt it.
                liquid = Liquid(liquid.reagent, liquid.volume)
            if pad.drop is not None:
                return AlreadyDropError(f"There is already a drop at {pad}")
            pad.liquid_added(liquid)
            return not_None(pad.drop)
        fn.register_immediate((Type.PAD,), Type.DROP,
                              lambda p: p.drop or new_drop(p))
        
        fn = Functions["NEW_DROP"]
        fn.infix_op("@")
        fn.register_all_immediate([((Type.VOLUME, Type.PAD), Type.DROP),
                                   ((Type.LIQUID, Type.PAD), Type.DROP),
                                  ],
                                  lambda v,p: new_drop(p, v))
        
        fn = Functions["FIND_REAGENT"]
        fn.prefix_op("reagent named")
        fn.register_immediate((Type.STRING,), Type.REAGENT, lambda name: Reagent.find(name))
            
        fn = Functions["LIQUID"]
        fn.infix_op("of")
        fn.register_immediate((Type.VOLUME, Type.REAGENT), Type.LIQUID, lambda v,r: Liquid(r, v))
        
        fn = Functions["TURNED"]
        fn.postfix_op("turned")
        fn.register_immediate((Type.DIR,), Type.DIR, lambda d,t: d.turned(t))
        fn.register_immediate((Type.DELTA,), Type.DELTA, lambda d,t: d.turned(t))
        
        fn = Functions["COORD"]
        fn.format_type_expr_using(2, lambda x,y: f"({x}, {y})")
        def find_pad(env: Environment, x: int, y: int):
            board = env.board
            return board.pad_at(x, y)
        fn.register((Type.INT, Type.INT), Type.PAD, WithEnv(find_pad))
        
        fn = Functions["MIX"]
        def mix_reagent(*reagents: ScaledReagent) -> Reagent:
            parts,res = reagents[0]
            
            for m,r in reagents[1:]:
                ratio = parts/m
                res = Mixture.find_or_compute(res, r, ratio=ratio)
                parts += m
            return res
        fn.register_all_immediate([((Type.SCALED_REAGENT,)*n, Type.REAGENT) for n in range(1,8)], 
                                  mix_reagent)
        
    @classmethod
    def setup_special_vars(cls) -> None:
        name = "interactive reagent"
        def get_reagent(monitor: BoardMonitor) -> Reagent:
            return monitor.interactive_reagent
        def set_reagent(monitor: BoardMonitor, reagent: Reagent):
            monitor.interactive_reagent = reagent
        SpecialVars[name] = MonitorVariable(name, Type.REAGENT, getter=get_reagent, setter=set_reagent)
        
        name = "interactive volume"
        def get_volume(monitor: BoardMonitor) -> Volume:
            return monitor.interactive_volume
        def set_volume(monitor: BoardMonitor, volume: Volume):
            monitor.interactive_volume = volume
        SpecialVars[name] = MonitorVariable(name, Type.VOLUME, getter=get_volume, setter=set_volume)

        
DMFCompiler.setup_function_table()
DMFCompiler.setup_special_vars()
<|MERGE_RESOLUTION|>--- conflicted
+++ resolved
@@ -1376,9 +1376,8 @@
             if len(stat_execs) == 1:
                 return stat_execs[0].evaluate(local_env)
             barrier = Barrier[Any](required = len(stat_execs))
-<<<<<<< HEAD
             error: MaybeError[None] = None
-            trigger_future = Delayed[None]()
+            trigger_future = Postable[None]()
             barrier.wait(None, trigger_future)
             future = trigger_future.transformed(lambda _: error)
             def note_error(ex: EvaluationError) -> None: 
@@ -1395,10 +1394,6 @@
                         # nobody will be waiting.
                         barrier.fire()
             
-=======
-            future = Postable[None]()
-            barrier.wait(None, future)
->>>>>>> 0e5e6215
             with env.board.in_system().batched():
                 def reach_barrier(maybe_error: MaybeError[None]) -> None:
                     if isinstance(maybe_error, EvaluationError):
