from __future__ import annotations

from _collections import defaultdict, deque
from enum import Enum, auto
import json
import random
import socket
from threading import Thread, Event, Condition, RLock
import traceback
from typing import Union, Final, Any, cast, Optional, Callable, NamedTuple, \
    Sequence

from aiohttp import web
from aiohttp.web_request import Request
from aiohttp.web_response import Response
from aiohttp.web_runner import GracefulExit
import requests

from mpam.device import System, Board, PipettingTarget, ProductLocation
from mpam.pipettor import Pipettor, Transfer, XferTarget, EmptyTarget
from mpam.types import Reagent, XferDir, AsyncFunctionSerializer
from quantities.SI import seconds, uL
from quantities.dimensions import Time, Volume
from quantities.timestamp import time_now
<<<<<<< HEAD
from mpam import exerciser
from argparse import Namespace, _ArgumentGroup
=======
import fileinput
from tempfile import NamedTemporaryFile
import logging
>>>>>>> a225203b

logger = logging.getLogger(__name__)

JSONObj = dict[str, Any]

class VolAccum:
    total: Volume = Volume.ZERO
    
    def __iadd__(self, rhs: Volume) -> VolAccum:
        self.total += rhs
        return self

class Listener(Thread):
    app: web.Application
    port: Final[int]
    running: bool = True
    system_running: bool = True
    pending_transfer: Optional[Transfer]
    lock: Final[RLock]
    have_transfer: Final[Condition]
    ready_for_transfer: Final[Condition]
    target_wells: Final[dict[PipettingTarget, str]]
    call_number: int
    finish_queue: Final[AsyncFunctionSerializer]
    
    current_xfers: Final[dict[str, deque[XferTarget]]]
    current_reagent: Reagent
    
    def __init__(self, *, port: int, name: str) -> None:
        super().__init__(name=name)
        self.port = port
        self.pending_transfer = None
        self.lock = RLock()
        self.have_transfer = Condition(lock = self.lock)
        self.ready_for_transfer = Condition(lock = self.lock)
        self.target_wells = {}
        self.call_number = 0
        self.current_xfers = defaultdict(deque)
        self.finish_queue = AsyncFunctionSerializer(thread_name="OT-2 Finisher thread")
        
    def shutdown(self) -> None:
        with self.lock:
            self.system_running = False
            self.have_transfer.notify()
            
    def attach_to(self, board: Board) -> None:
        for i,w in enumerate(board.wells):
            self.target_wells[w] = f"W{i+1}"
        for i,ep in enumerate(board.extraction_points):
            self.target_wells[ep] = f"E{i+1}"
    
    async def message(self, request: Request) -> Response:
        try:
            body = await request.json()
        except json.JSONDecodeError:
            text = await body.text()
            logger.warning(f"Request was not json: {text}")
            return web.json_response(status=400, data = {"error": "bad-request"})
        
        msg = body["message"]
        stamp = time_now().strftime(fmt="%H:%M:%S")
        print(f"OT-2 [{stamp}]: {msg}")
        return web.json_response()
    
    async def exit(self, request: Request) -> Response: # @UnusedVariable
        # try:
        #     body = await request.json()
        # except json.JSONDecodeError:
        #     text = await body.text()
        #     print(f"Request was not json: {text}")
        #     return web.json_response(status=400, data = {"error": "bad-request"})
        logger.info("Shutting down server")
        self.running = False
        raise GracefulExit()
    
    def well_volume_params(self, body: JSONObj) -> Optional[tuple[deque[XferTarget], Volume]]:
        w: Optional[str] = body.get("well", None)
        if w is None:
            return None
        v: float = body["volume"]
        return (self.current_xfers[w], v*uL)

    def handle_returned_params(self, body: JSONObj) -> None:
        wv = self.well_volume_params(body)
        if wv is not None:
            xfers,v = wv
            v = body["volume"]
            r = self.current_reagent 
            while v >= Volume.ZERO:
                assert xfers, f"Finished transfer with {v} unaccounted for."
                first = xfers[0]
                if v < first.volume:
                    first.finished(r, v)
                    break
                else:
                    first.finished(r, first.volume)
                    xfers.popleft()
                    v -= first.volume
    
    
    def package_transfer(self, transfer: Transfer) -> Response:
        body: JSONObj = {}
        body["reagent"] = "product" if transfer.is_product else transfer.reagent.name
        body["command"] = "fill" if transfer.xfer_dir is XferDir.FILL else "empty"
        
        merged: dict[PipettingTarget, VolAccum] = defaultdict(VolAccum)
        for t in transfer.targets:
            if t.allow_merge:
                merged[t.target] += t.volume
        merged_used = set[PipettingTarget]()
        target_descs: list[JSONObj] = []
        
        def target_desc(well: str, v: Volume) -> JSONObj:
            return {"well": well, "volume": v.as_number(uL)} 
        current_xfers = self.current_xfers
        current_xfers.clear()
        self.current_reagent = transfer.reagent
        for t in transfer.targets:
            pt = t.target
            well = self.target_wells[pt]
            current_xfers[well].append(t)
            if pt in merged:
                if pt not in merged_used:
                    target_descs.append(target_desc(well, merged[pt].total))
                    merged_used.add(pt)
            else:
                target_descs.append(target_desc(well, t.volume))
        body["targets"] = target_descs
        return web.json_response(data=body)
    
    
    def enqueue_finished(self, target: XferTarget, reagent: Reagent, volume: Volume) -> None:
        # print(f"/finished: {volume} of {reagent} @ {target.target}")
        self.finish_queue.enqueue(lambda: target.finished(reagent, volume))
        
    def enqueue_completely_finished(self, transfer: Transfer) -> None:
        def do_it() -> None:
            for t in transfer.targets:
                t.finished_overall_transfer(self.current_reagent)
        self.finish_queue.enqueue(do_it)
    
    
    async def waiting(self, request: Request) -> Response:
        try:
            body = await request.json()
        except json.JSONDecodeError:
            text = await body.text()
            logger.warning(f"Request was not json: {text}")
            return web.json_response(status=400, data = {"error": "bad-request"})
        wv = self.well_volume_params(body)
        assert wv is not None, "/waiting called with no well/volume spec"
        xfers,v = wv
        r = self.current_reagent
        logger.info(f"Waiting above {xfers[0].target}")
        xfers[0].in_position(r, v)
        return web.json_response()

    async def finished(self, request: Request) -> Response:
        try:
            body = await request.json()
        except json.JSONDecodeError:
            text = await body.text()
            logger.warning(f"Request was not json: {text}")
            return web.json_response(status=400, data = {"error": "bad-request"})
        wv = self.well_volume_params(body)
        assert wv is not None, "/finished called with no well/volume spec"
        xfers,v = wv
        r = self.current_reagent 
        while v > Volume.ZERO:
            assert xfers, f"Finished transfer at {body['well']} with {v} unaccounted for."
            first = xfers[0]
            if v < first.volume:
                self.enqueue_finished(first, r, v)
                # first.finished(r, v)
                break
            else:
                self.enqueue_finished(first, r, first.volume)
                # first.finished(r, first.volume)
                xfers.popleft()
                v -= first.volume
        return web.json_response()
    
    async def ready(self, request: Request) -> Response:
        try:
            body = await request.json()
        except json.JSONDecodeError:
            text = await body.text()
            logger.warning(f"Request was not json: {text}")
            return web.json_response(status=400, data = {"error": "bad-request"})
        # The only way pending_transfer can be None is if this is the first time.  Otherwise
        # it's the last one we started.  Note that it might be non-None even on the first time
        # if the transfer request got there before the ready call.
        assert self.call_number == 0 or self.pending_transfer is not None
        if self.call_number > 0:
            assert self.pending_transfer is not None
            # First we enqueu calling finished_overall_transfer() for all of our targets
            self.enqueue_completely_finished(self.pending_transfer)
            
            product_well = body.get("product_well", None)
            if product_well is not None:
                xfer = self.pending_transfer.targets[0]
                assert isinstance(xfer, EmptyTarget), f"Received a product well for a non-empty transfer ({xfer})"
                product_loc = ProductLocation(self.pending_transfer.reagent, product_well)
                xfer.note_product_loc(product_loc)

            # Now we clear the pending transfer and signal that it's okay to add a new one.  
            # This will allow the pipettor's perform() to know that it is done.
            with self.lock:
                self.pending_transfer = None
                # print(f"Signalling ready_for_transfer: {self.pending_transfer}")
                self.ready_for_transfer.notify()
        # Now we wait until we have one
        with self.lock:
            while self.system_running and self.pending_transfer is None:
                self.have_transfer.wait()
            if self.system_running:
                self.call_number += 1
                assert self.pending_transfer is not None
                response = self.package_transfer(self.pending_transfer)
            else:
                response = web.json_response({"command": "exit"})
        return response
    
    def run(self) -> None:
        app = self.app = web.Application()
        app.router.add_post("/message", self.message)
        app.router.add_post("/exit", self.exit)
        app.router.add_post("/ready", self.ready)
        app.router.add_post("/finished", self.finished)
        app.router.add_post("/waiting", self.waiting)
        logger.info("Launching listener")
        self.running = True
        web.run_app(app,
                    host="0.0.0.0",
                    port=self.port)
        self.running = False
        logger.info("Shut down listener")
        
class ShutdownDetected(RuntimeError): ...
        
        
class ProtocolManager(Thread):
    ot_dir: Final[str]
    config: Final[JSONObj]
    ip: Final[str]
    port: Final[int]
    headers = {"Opentrons-Version": "2"}
    protocol_id: str
    session_id: str
    delay: Final[Time]
    last_msg: int = 0
    print_actions: Final[bool]
    

    def __init__(self, config: JSONObj, *, 
                 name: str,
                 ot_dir: str = "../opentrons",
                 ip: str,
                 port: Union[str, int],
                 run_check: Optional[Union[Event, Callable[[], bool]]] = None,
                 delay: Time = 0.5*seconds,
                 print_actions: bool = True,
                 ) -> None:
        super().__init__(name=name)
        self.config = config
        self.ot_dir = ot_dir
        self.ip = ip
        if isinstance(port, str):
            port = int(port)
        self.port = port
        self.run_check: Callable[[], bool]
        if run_check is None:
            self.run_check = lambda: True
        elif isinstance(run_check, Event):
            rc = run_check
            self.run_check = lambda: rc.is_set()
        else:
            self.run_check = run_check 
        self.delay = delay
        self.print_actions = print_actions
        
    def ot_file(self, path: str) -> str:
        return f"{self.ot_dir}/{path}"

    def make_url(self, cmd: str) -> str:
        return f"http://{self.ip}:{self.port}/{cmd}"
    
    def post_request(self, cmd: str, **kwd_args): 
        url = self.make_url(cmd)
        return requests.post(url=url, headers=self.headers,
                             **kwd_args).json()
                             
    def get_request(self, cmd: str, **kwd_args): 
        url = self.make_url(cmd)
        return requests.get(url=url, headers=self.headers,
                             **kwd_args).json()
                             
    def delete_request(self, cmd: str): 
        url = self.make_url(cmd)
        return requests.delete(url=url, headers=self.headers)
                             
    def trace_response(self, msg: str, response) -> bool:
        if hasattr(response, "status_code"):
            status_code: int = response.status_code
            tag = f": status code = {status_code}"
        else:
            status_code = 200
            tag = "."
        result = status_code == 200
        json = response.json() if hasattr(response, "json") else response
        if data := json.get("data"):
            if errors := data.get("errors", None):
                result = False
                tag = f": ERRORS: {errors}"
        # status_code: int = response.status_code
        # print(f"{msg}: Response code = {status_code}")
        logger.info(f"{msg}{tag}")
        return result
        # return status_code == 200
        
    def concatenate_files(self, config: JSONObj, files: Sequence[str]) ->str:
        
        
        
        return "\n".join(["COMBINED_FILES_KLUDGE = True",
                         "".join([*fileinput.input(files=files)]),
                         f"config = {json.dumps(config)}\n"])

    def run(self) -> None:
        pname = f"protocol-{random.randint(0,1000000)}"
        
        use_multiple_files = False
        
        if use_multiple_files:
            config = json.dumps(self.config)
            response = self.post_request("protocols",
                                         files=[("protocolFile", (pname, open(self.ot_file("looping_protocol.py"), "rb"))),
                                                ("supportFiles", ("opentrons_support.py", open(self.ot_file("opentrons_support.py"), "rb"))),
                                                ("supportFiles", ("schedule_xfers.py", open(self.ot_file("schedule_xfers.py"), "rb"))),
                                                ("supportFiles", ("config.json", config)),
                                                ]
                                         )
        else:
            # combined = self.concatenate_files(self.config, [self.ot_file("schedule_xfers.py"),
            #                                                 self.ot_file("opentrons_support.py"),
            #                                                 self.ot_file("looping_protocol.py")]) 
            tmp = NamedTemporaryFile(prefix="protocol_", suffix=".py", delete=False, mode="w")
            logger.info(f"Temp protocol file is {tmp.name}")
            with tmp:
                tmp.write("from __future__ import annotations\n")
                tmp.write("__name__ = '__main__'\n")
                tmp.write("COMBINED_FILES_KLUDGE = True\n")
                lines: list[str] = []
                imports: list[str] = []
                for file in (self.ot_file("schedule_xfers.py"),
                              self.ot_file("opentrons_support.py"),
                              self.ot_file("looping_protocol.py")):
                    with open(file) as f:
                        for line in f.readlines():
                            if not line.startswith("from __future"):
                                if line.startswith("from ") or line.startswith("import"):
                                    imports.append(line)
                                else:
                                    lines.append(line)
                        lines.append("\n")
                for line in imports:
                    tmp.write(line)
                tmp.write("\n")
                for line in lines:
                    tmp.write(line)
                tmp.write(f"config = {json.dumps(self.config)}\n")
            payload = open(tmp.name, "rb")
            response = self.post_request("protocols", files={"files": payload})
            payload.close()
            # os.remove(tmp.name)
        
        logger.info(f"Create Protocol result: {response}")
        
        self.protocol_id = response['data']['id']
        self.trace_response(f"Created protocol \"{self.protocol_id}\"", response)
        try:
            if errors := response['data'].get("errors"):
                raise RuntimeError(f"Errors in protocol: {errors}")
            self.run_protocol()
        finally:
            response = self.delete_request(f"protocols/{self.protocol_id}")
            self.trace_response("Deleted protocol", response)
        
    def print_event(self, e, prefix: str) -> None:
        global last_msg
        num = int(e["commandId"])
        if num > self.last_msg:
            text = e["params"]["text"]
            print(f"{prefix} {num}: {text}")
            self.last_msg = num
             
        
    def extract_messages(self, response) -> None:
        # events = response["data"]["details"]["events"]
        events = response["data"]["actions"]
        # printed_something = False
        for e in events:
            # print(e)
            continue
            if e["source"] != "protocol":
                continue
            
            if e["event"] == "command.COMMENT.start":
                self.print_event(e, "Msg")
            elif self.print_actions:
                self.print_event(e, "cmd")
        
            
    def wait_until(self, looking_for: str):
        global last_msg
        # last_state = ""
        while True:
            self.delay.sleep()
            if not self.run_check():
                raise ShutdownDetected()
            response = self.get_request(f"runs/{self.session_id}")
            # print(f"Get status result: {response}")
            current_state = response["data"]["status"]
            # print(f"Current state is {current_state}")
            self.extract_messages(response)
            if current_state == looking_for:
                return response
            elif current_state == "error":
                raise RuntimeError(f"Error encountered: {response}")
            # else:
            #     print(f"state = {current_state}")
                
            # if current_state != last_state or printed_something:
            #     print(f"Get status result: {current_state} {response}")
            #     last_state = current_state
            
    
    def run_protocol(self) -> None:
        response = self.post_request("runs",
                                    json = {
                                        "data": {"protocolId": self.protocol_id}
                                        }
                                     )
        if "data" not in response:
            logger.error(f"Couldn't create session: {response}")
        self.session_id = response["data"]["id"]
        self.trace_response(f'Created session "{self.session_id}"', response)
        
        try:
            # self.wait_until("loaded")
            response = self.post_request(f"runs/{self.session_id}/actions",
                                         data=json.dumps({"data":{"actionType": "play"}})
                                         # json={"data": {
                                         #     "data": {
                                         #         "actionType": "play",
                                         #         }
                                         #     }}
                                         )
            self.trace_response("Started run", response)
            response = self.wait_until("finished")
            logger.info("Run is complete")
            # print(response)
        except ShutdownDetected:
            ...
        except RuntimeError:
            traceback.print_exc()
        finally:
            response = self.delete_request(f"runs/{self.session_id}")
            self.trace_response("Deleted session", response)
            
class ReagentUse(Enum):
    INPUT = auto()
    OUTPUT = auto()
    BIDI = auto()
    
class ReagentSource(NamedTuple):
    plate: int
    well: str
    quantity: Volume
    use: ReagentUse = ReagentUse.INPUT
    
    def as_json(self) -> JSONObj:
        use = self.use
        u = "input" if use is ReagentUse.INPUT else "output" if use is ReagentUse.OUTPUT else "bidi"
        return { 
                "plate": self.plate, 
                "well": self.well,
                "quantity": self.quantity.as_number(uL),
                "use": u 
                }

class OT2(Pipettor):
    listener: Final[Listener]
    manager: Final[ProtocolManager]
    def __init__(self, *,
                 robot_ip_addr: str,
                 robot_port: Union[str, int] = 31950,
                 listener_port: Union[str, int] = 8087,
                 config: Union[str, JSONObj],
                 reagents: Optional[Union[str, dict[Reagent, Sequence[ReagentSource]]]] = None,
                 board_def: Optional[str] = None,
                 name: str = "OT-2") -> None:
        super().__init__(name=name)
        if isinstance(listener_port, str):
            listener_port = int(listener_port)
        self.listener = Listener(port=listener_port,
                                 name = f"{name} listener")
        if isinstance(robot_port, str):
            robot_port = int(robot_port)
        if isinstance(config, str):
            config = self.load_config(config)
        if not "endpoint" in config:
            host_name = socket.gethostname()
            ip = socket.gethostbyname(host_name)
            config["endpoint"] = {
                    "ip": ip,
                    "port": listener_port
                }
        if reagents is None:
            config["reagents"] = []
        elif isinstance(reagents, str):
            reagents_json = self.load_config(reagents)
            config["reagents"] = reagents_json["reagents"]
        else:
            config["reagents"] = [ { "name": r.name, "wells": [ w.as_json() for w in ws]} for r,ws in reagents.items()]
        # print(f"Reagents: {config['reagents']}")
        if board_def is not None:
            board_json = self.load_config(board_def)
            config["board"]["labware"]["definition"] = board_json
        self.manager = ProtocolManager(config, name = f"{name} protocol manager",
                                       ip = robot_ip_addr, port = robot_port,
                                       run_check = lambda: self.listener.running)
        
    def load_config(self, file_name: str) -> JSONObj:
        with open(file_name, 'rb') as f:
            return cast(JSONObj, json.load(f))
        
    def join_system(self, system: System) -> None:
        super().join_system(system)
        self.listener.attach_to(system.board)
        self.listener.start()
        self.manager.start()
        

    def system_shutdown(self) -> None:
        self.listener.shutdown()
        
        
    def perform(self, transfer:Transfer) -> None:
        listener = self.listener
        with listener.lock:
            while listener.pending_transfer is not None:
                listener.ready_for_transfer.wait()
            listener.pending_transfer = transfer
            listener.have_transfer.notify()
        # Now we wait until it's done
        with listener.lock:
            while listener.pending_transfer is not None:
                # print(f"Waiting on ready_for_transfer: {listener.pending_transfer}")
                listener.ready_for_transfer.wait()

class PipettorConfig(exerciser.PipettorConfig):
    def __init__(self) -> None:
        super().__init__("opentrons", aliases=("ot", "ot2"))

    def create(self, args: Namespace) -> Pipettor:
        ip: Optional[str] = args.ot_ip
        config: Optional[str] = args.ot_config
        reagents: Optional[str] = args.ot_reagents

        if ip is None:
            raise ValueError(f"--ot-ip must be specified to use the Opentrons pipettor")
        if config is None:
            raise ValueError(f"--ot-config must be specified to use the Opentrons pipettor")
        pipettor = OT2(robot_ip_addr = ip,
                       config = config,
                       reagents = reagents)
        return pipettor
    
    def add_args_to(self, group:_ArgumentGroup)->None:
        super().add_args_to(group)
        
        group.add_argument("-otip", "--ot-ip", metavar="IP",
                           help="The IP address of the Opentrons robot")
        group.add_argument("-otc", "--ot-config", metavar="FILE",
                           help="The config file for the the Opentrons robot")
        group.add_argument("-otr", "--ot-reagents", metavar="FILE",
                           help=f"The reagents JSON file for the the Opentrons robot")<|MERGE_RESOLUTION|>--- conflicted
+++ resolved
@@ -22,14 +22,13 @@
 from quantities.SI import seconds, uL
 from quantities.dimensions import Time, Volume
 from quantities.timestamp import time_now
-<<<<<<< HEAD
+
 from mpam import exerciser
 from argparse import Namespace, _ArgumentGroup
-=======
+
 import fileinput
 from tempfile import NamedTemporaryFile
 import logging
->>>>>>> a225203b
 
 logger = logging.getLogger(__name__)
 
