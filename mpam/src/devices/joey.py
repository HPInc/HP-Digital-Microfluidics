from __future__ import annotations

from enum import Enum, auto
import random
from typing import Optional, Sequence, Final

from devices.dummy_pipettor import DummyPipettor
from mpam.device import WellOpSeqDict, WellState, PadBounds, \
    HeatingMode, WellShape, System, WellPad, Pad, Magnet, DispenseGroup, \
    transitions_from, WellGate, Heater, PowerSupply, PowerMode, Fan
import mpam.device as device
from mpam.paths import Path
from mpam.pipettor import Pipettor
from mpam.thermocycle import Thermocycler, ChannelEndpoint, Channel
from mpam.types import XYCoord, Orientation, GridRegion, Delayed, Dir, State, \
    OnOff, DummyState
from quantities.SI import uL, ms, deg_C, sec, volts
from quantities.core import DerivedDim
from quantities.dimensions import Temperature, Time, Volume, Voltage
from quantities.temperature import TemperaturePoint
from quantities.timestamp import Timestamp, time_now

<<<<<<< HEAD

=======
>>>>>>> afa7cc85
class HeatingRate(DerivedDim):
    derived = Temperature/Time


class Well(device.Well):
    _pipettor: Final[Pipettor]

    def __init__(self,
                 *, board:Board,
                 number:int,
                 group:DispenseGroup,
                 exit_pad:device.Pad,
                 shared_pads: Sequence[WellPad],
                 gate:WellGate,
                 capacity:Volume,
                 dispensed_volume:Volume,
                 exit_dir:Dir,
                 is_voidable:bool=False,
                 shape:Optional[WellShape]=None,
                 pipettor: Pipettor)-> None:
        super().__init__(board=board,
                         number=number,
                         group=group,
                         exit_pad=exit_pad,
                         gate=gate,
                         shared_pads=shared_pads,
                         capacity=capacity,
                         dispensed_volume=dispensed_volume,
                         exit_dir=exit_dir,
                         is_voidable=is_voidable,
                         shape=shape)
        self._pipettor = pipettor

    @property
    def pipettor(self)->Optional[Pipettor]:
        return self._pipettor


class EmulatedHeater(device.Heater):
    _last_read_time: Timestamp
    _heating_rate: HeatingRate
    _cooling_rate: HeatingRate
<<<<<<< HEAD

    ambient_temperature: ClassVar[TemperaturePoint] = 72*abs_F

    def __init__(self, num: int, board: Board, *,
=======
    
    def __init__(self, num: int, board: Board, *, 
>>>>>>> afa7cc85
                 regions: Sequence[GridRegion],
                 polling_interval: Time = 200*ms) -> None:
        pads = list[device.Pad]()
        for region in regions:
            pads += (board.pad_array[xy] for xy in region)

        super().__init__(num, board,
                         polling_interval = polling_interval,
                         pads = pads,
                         initial_temperature = board.ambient_temperature)
        self._last_read_time = time_now()
        self._heating_rate = 100*(deg_C/sec).a(HeatingRate)
        self._cooling_rate = 10*(deg_C/sec).a(HeatingRate)
        # It really seems as though we should be able to just override the target setter, but I
        # can't get the compiler (and MyPy) to accept it
        key=(self, "target changed", random.random())
<<<<<<< HEAD
        self.on_target_change(lambda old,new: self._update_temp(new), key=key)  # @UnusedVariable

    def _update_temp(self, target: Optional[TemperaturePoint]) -> None:
=======
        
        def set_lrt() -> None:
            self._last_read_time = time_now()
        self.on_target_change(lambda _old,_new: set_lrt(), key=key)
        
    def new_temp(self, target: Optional[TemperaturePoint]) -> Optional[TemperaturePoint]:
>>>>>>> afa7cc85
        now = time_now()
        elapsed = now-self._last_read_time
        self._last_read_time = now
        mode = self.mode
        if mode is HeatingMode.MAINTAINING:
            return self.current_temperature
        assert self.current_temperature is not None
        if mode is HeatingMode.OFF and self.current_temperature <= self.board.ambient_temperature:
            return self.current_temperature
        delta: Temperature
        if mode is HeatingMode.HEATING:
            delta = (self._heating_rate*elapsed).a(Temperature)
            new_temp = self.current_temperature + delta
            if target is not None:
                new_temp = min(new_temp, target)
        else:
            delta = (self._cooling_rate*elapsed).a(Temperature)
            new_temp = self.current_temperature - delta
            if target is None:
                new_temp = max(new_temp, self.board.ambient_temperature)
            else:
                new_temp = max(new_temp, target)
<<<<<<< HEAD
            self.current_temperature = new_temp
        self._last_read_time = now

=======
        return new_temp
            
>>>>>>> afa7cc85
    def poll(self) -> Delayed[Optional[TemperaturePoint]]:
        return Delayed.complete(self.new_temp(self.target))


class ArmPos(Enum):
    BOARD = auto()
    TIPS = auto()
    BLOCK = auto()


class ExtractionPoint(device.ExtractionPoint):
    _pipettor: Final[Pipettor]

    def __init__(self, pad: device.Pad, pipettor: Pipettor, splash_radius: Optional[int] = None) -> None:
        super().__init__(pad, splash_radius)
        self._pipettor = pipettor

    @property
    def pipettor(self) -> Optional[Pipettor]:
        return self._pipettor


class Board(device.Board):
    thermocycler: Final[Thermocycler]
    pipettor: Final[Pipettor]

    def _pad_state(self, x: int, y: int) -> Optional[State[OnOff]]: # @UnusedVariable
        return DummyState(initial_state=OnOff.OFF)
        # return None

    def _well_gate_state(self, well: int) -> State[OnOff]: # @UnusedVariable
        return DummyState(initial_state=OnOff.OFF)

    def _well_pad_state(self, group_name: str, num: int) -> State[OnOff]: # @UnusedVariable
        return DummyState(initial_state=OnOff.OFF)
<<<<<<< HEAD

    def _magnet_state(self) -> State[OnOff]:
=======
    
    def _magnet_state(self, x: int, y: int) -> State[OnOff]: # @UnusedVariable
>>>>>>> afa7cc85
        return DummyState(initial_state=OnOff.OFF)

    def _rectangle(self, x: float, y: float, outdir: int, width: float, height: float) -> PadBounds:
        return ((x,y), (x+width*outdir,y), (x+width*outdir, y+height), (x, y+height))

    def _big_well_pad(self, x: float, y: float, outdir) -> PadBounds:
        x2 = x+0.8*outdir
        x3 = x+2*outdir
        y2 = y+1.75
        y3 = y+2.25
        y4 = y+4
        return ((x,y), (x2,y), (x3,y2), (x3,y3), (x2,y4), (x,y4))

    def _well(self, num: int, group: DispenseGroup, exit_dir: Dir, exit_pad: device.Pad, pipettor: Pipettor,
              shared_states: Sequence[State[OnOff]]):
        epx = exit_pad.location.x
        epy = exit_pad.location.y
        outdir = -1 if epx == 0 else 1
        if outdir == 1:
            epx += 1
        # gate_electrode = Electrode(gate_loc.x, gate_loc.y, self._states)

        pre_gate = 1
        pad_neighbors = [[1,4],[-1,0,2,4], [1,4],
                         [4,6], [0,1,2,3,5,6],[4,6],
                         [3,4,5,7],[6,8],[7]]

        shape = WellShape(
                    gate_pad_bounds= self._rectangle(epx, epy, outdir, 1, 1),
                    shared_pad_bounds = [self._rectangle(epx+1*outdir,epy+1,outdir,1,0.5),
                                         self._rectangle(epx+1*outdir,epy,outdir,1,1),
                                         self._rectangle(epx+1*outdir,epy-0.5,outdir,1,0.5),
                                         self._rectangle(epx+2*outdir,epy+1.5,outdir,1,1),
                                         self._rectangle(epx+2*outdir,epy-0.5,outdir,1,2),
                                         self._rectangle(epx+2*outdir,epy-1.5,outdir,1,1),
                                         self._rectangle(epx+3*outdir,epy-1.5,outdir,1,4),
                                         self._rectangle(epx+4*outdir,epy-1.5,outdir,1,4),
                                         self._big_well_pad(epx+5*outdir, epy-1.5, outdir)],
                    reagent_id_circle_radius = 1,
                    reagent_id_circle_center = (epx+8.5*outdir, epy+0.5)
                    )
        return Well(number=num,
                    board=self,
                    group=group,
                    exit_pad=exit_pad,
                    gate=WellGate(self,
                                  exit_pad=exit_pad,
                                  exit_dir=exit_dir,
                                  state=self._well_gate_state(num),
                                  neighbors=(pre_gate,)),
                    shared_pads=tuple(WellPad(self, state=s, neighbors=ns) for s,ns in zip(shared_states,
                                                                                           pad_neighbors)),
                    capacity=54.25*uL,
                    # dispensed_volume=0.5*uL,
                    dispensed_volume=1*uL,
                    exit_dir=exit_dir,
                    shape = shape,
                    pipettor = pipettor
                                         # self._rectangle(epx+5*outdir,epy-1.5,outdir,1,4),
                    # shared_pad_bounds = (self._long_pad_bounds(exit_pad.location),
                    #                      self._side_pad_bounds(exit_pad.location),
                    #                      self._big_pad_bounds(exit_pad.location))
                    )
    def _heater(self, num: int, *,
                regions: Sequence[GridRegion],
                polling_interval: Time=200*ms) -> Heater:
        return EmulatedHeater(num, board=self, regions=regions, polling_interval=polling_interval)
<<<<<<< HEAD

    def __init__(self, *,
                 pipettor: Optional[Pipettor] = None,
                 off_on_delay: Time = Time.ZERO,
                 extraction_point_splash_radius: int = 0) -> None:
=======
    
    def _power_supply(self, *,
                      min_voltage: Voltage,
                      max_voltage: Voltage,
                      initial_voltage: Voltage,
                      initial_mode: PowerMode,
                      can_toggle: bool,
                      can_change_mode: bool,
                      ) -> PowerSupply:
        return PowerSupply(self, 
                           min_voltage=min_voltage,
                           max_voltage=max_voltage,
                           initial_voltage=initial_voltage,
                           mode=initial_mode,
                           can_toggle=can_toggle,
                           can_change_mode=can_change_mode)
        
    def _fan(self, *,
             initial_state: OnOff) -> Fan:
        return Fan(self, state=initial_state)
    
    def __init__(self, *,
                 pipettor: Optional[Pipettor] = None,
                 off_on_delay: Time = Time.ZERO,
                 ps_min_voltage: Voltage = 60*volts,
                 ps_max_voltage: Voltage = 298*volts,
                 ps_initial_voltage: Voltage = 0*volts,
                 ps_initial_mode: PowerMode = PowerMode.DC,
                 ps_can_toggle: bool = True,
                 ps_can_change_mode: bool = True,
                 fan_initial_state: OnOff = OnOff.OFF,
                 ) -> None:
>>>>>>> afa7cc85
        pad_dict = dict[XYCoord, Pad]()
        wells: list[Well] = []
        magnets: list[Magnet] = []
        heaters: list[Heater] = []
        extraction_points: list[ExtractionPoint] = []
        power_supply = self._power_supply(min_voltage=ps_min_voltage,
                                          max_voltage=ps_max_voltage,
                                          initial_voltage=ps_initial_voltage,
                                          initial_mode=ps_initial_mode,
                                          can_toggle=ps_can_toggle,
                                          can_change_mode=ps_can_change_mode)
        fan = self._fan(initial_state=fan_initial_state)
        super().__init__(pads=pad_dict,
                         wells=wells,
                         magnets=magnets,
                         heaters=heaters,
                         extraction_points=extraction_points,
<<<<<<< HEAD
                         extraction_point_splash_radius=extraction_point_splash_radius,
=======
                         power_supply=power_supply,
                         fan=fan,
>>>>>>> afa7cc85
                         orientation=Orientation.NORTH_POS_EAST_POS,
                         drop_motion_time=500*ms,
                         off_on_delay=off_on_delay)

        dead_region = GridRegion(XYCoord(7,8), width=5, height=3)

        for x in range(0,19):
            for y in range(0,19):
                loc = XYCoord(x, y)
                state = self._pad_state(x, y)
                exists = state is not None and loc not in dead_region
                if state is None:
                    state = DummyState(initial_state=OnOff.OFF)
                pad_dict[loc] = Pad(loc, self, exists=exists, state=state)

        sequences: WellOpSeqDict = {
            (WellState.EXTRACTABLE, WellState.READY): ((7,), (7,6,3,4,5), (6,3,4,5)),
            (WellState.READY, WellState.EXTRACTABLE): ((7,6,3,4,5,), (7,)),
            (WellState.READY, WellState.DISPENSED): ((3,4,5,0,1,2,-1),
                                                     (4,0,1,2,-1),
                                                     (1,-1),
                                                     (4,-1),
                                                     (3,4,5,6,-1),
                                                     (3,4,5,6)
                                                     ),
            (WellState.DISPENSED, WellState.READY): (),
            (WellState.READY, WellState.ABSORBED): ((3,4,5,6,0,1,2,-1),),
            (WellState.ABSORBED, WellState.READY): ((3,4,5,6),)
            }

        transition = transitions_from(sequences)

        left_group = DispenseGroup("left", transition)
        right_group = DispenseGroup("right", transition)

        left_states = tuple(self._well_pad_state('left', n) for n in range(9))
        right_states = tuple(self._well_pad_state('right', n) for n in range(9))

        if pipettor is None:
            pipettor = DummyPipettor()
        self.pipettor = pipettor

        wells.extend((
            self._well(0, left_group, Dir.RIGHT, self.pad_at(0,18), pipettor, left_states),
            self._well(1, left_group, Dir.RIGHT, self.pad_at(0,12), pipettor, left_states),
            self._well(2, left_group, Dir.RIGHT, self.pad_at(0,6), pipettor, left_states),
            self._well(3, left_group, Dir.RIGHT, self.pad_at(0,0), pipettor, left_states),
            self._well(4, right_group, Dir.LEFT, self.pad_at(18,18), pipettor, right_states),
            self._well(5, right_group, Dir.LEFT, self.pad_at(18,12), pipettor, right_states),
            self._well(6, right_group, Dir.LEFT, self.pad_at(18,6), pipettor, right_states),
            self._well(7, right_group, Dir.LEFT, self.pad_at(18,0), pipettor, right_states),
            ))
<<<<<<< HEAD

        magnets.append(Magnet(self, state=self._magnet_state(),
                              pads = (self.pad_at(5, 3), self.pad_at(5, 15),)))

=======
        
        magnets.append(Magnet(0, self, state=self._magnet_state(13,6), 
                              pads = (self.pad_at(13, 6), self.pad_at(13, 12),)))
        
>>>>>>> afa7cc85
        heaters.append(self._heater(0, regions=[GridRegion(XYCoord(0,12),3,7),
                                                GridRegion(XYCoord(0,0),3,7)]))
        heaters.append(self._heater(1, regions=[GridRegion(XYCoord(8,12),3,7),
                                                GridRegion(XYCoord(8,0),3,7)]))
        heaters.append(self._heater(2, regions=[GridRegion(XYCoord(16,12),3,7),
                                                GridRegion(XYCoord(16,0),3,7)]))


        for pos in ((13, 15), (13, 9), (13, 3)):
            extraction_points.append(
                ExtractionPoint(self.pad_at(*pos), pipettor, splash_radius=extraction_point_splash_radius))

        def tc_channel(row: int,
                       heaters: tuple[int,int],
                       thresholds: tuple[int,int],
                       in_dir: Dir,
                       adjacent_step: Dir,
                       ) -> Channel:
            return (ChannelEndpoint(heaters[0],
                                    self.pad_at(thresholds[0], row),
                                    in_dir,
                                    adjacent_step,
                                    Path.to_col(thresholds[1])),
                    ChannelEndpoint(heaters[1],
                                    self.pad_at(thresholds[1], row),
                                    in_dir.opposite,
                                    adjacent_step,
                                    Path.to_col(thresholds[0])))
        left_heaters = (1, 0)
        right_heaters = (1, 2)
        left_thresholds = (7, 3)
        right_thresholds = (11, 15)

        def left_tc_channel(row: int, step_dir: Dir) -> Channel:
            return tc_channel(row, left_heaters, left_thresholds,
                              Dir.RIGHT, step_dir)
        def right_tc_channel(row: int, step_dir: Dir) -> Channel:
            return tc_channel(row, right_heaters, right_thresholds,
                              Dir.LEFT, step_dir)


        tc_channels = (
                left_tc_channel(18, Dir.DOWN), left_tc_channel(16, Dir.UP),
                left_tc_channel(14, Dir.DOWN), left_tc_channel(12, Dir.UP),
                left_tc_channel(6, Dir.DOWN), left_tc_channel(4, Dir.UP),
                left_tc_channel(2, Dir.DOWN), left_tc_channel(0, Dir.UP),
                right_tc_channel(18, Dir.DOWN), right_tc_channel(16, Dir.UP),
                right_tc_channel(14, Dir.DOWN), right_tc_channel(12, Dir.UP),
                right_tc_channel(6, Dir.DOWN), right_tc_channel(4, Dir.UP),
                right_tc_channel(2, Dir.DOWN), right_tc_channel(0, Dir.UP),
            )
        self.thermocycler = Thermocycler(
            heaters = heaters,
            channels = tc_channels)

    def join_system(self, system: System) -> None:
        super().join_system(system)
        self.pipettor.join_system(system)

    def update_state(self):
        super().update_state()

    def stop(self)->None:
        # if self._port is not None:
        #     self._port.close()
        #     self._port = None
        super().stop()<|MERGE_RESOLUTION|>--- conflicted
+++ resolved
@@ -20,10 +20,7 @@
 from quantities.temperature import TemperaturePoint
 from quantities.timestamp import Timestamp, time_now
 
-<<<<<<< HEAD
-
-=======
->>>>>>> afa7cc85
+
 class HeatingRate(DerivedDim):
     derived = Temperature/Time
 
@@ -66,15 +63,10 @@
     _last_read_time: Timestamp
     _heating_rate: HeatingRate
     _cooling_rate: HeatingRate
-<<<<<<< HEAD
 
     ambient_temperature: ClassVar[TemperaturePoint] = 72*abs_F
 
     def __init__(self, num: int, board: Board, *,
-=======
-    
-    def __init__(self, num: int, board: Board, *, 
->>>>>>> afa7cc85
                  regions: Sequence[GridRegion],
                  polling_interval: Time = 200*ms) -> None:
         pads = list[device.Pad]()
@@ -91,18 +83,12 @@
         # It really seems as though we should be able to just override the target setter, but I
         # can't get the compiler (and MyPy) to accept it
         key=(self, "target changed", random.random())
-<<<<<<< HEAD
-        self.on_target_change(lambda old,new: self._update_temp(new), key=key)  # @UnusedVariable
-
-    def _update_temp(self, target: Optional[TemperaturePoint]) -> None:
-=======
-        
+
         def set_lrt() -> None:
             self._last_read_time = time_now()
         self.on_target_change(lambda _old,_new: set_lrt(), key=key)
-        
+
     def new_temp(self, target: Optional[TemperaturePoint]) -> Optional[TemperaturePoint]:
->>>>>>> afa7cc85
         now = time_now()
         elapsed = now-self._last_read_time
         self._last_read_time = now
@@ -125,14 +111,8 @@
                 new_temp = max(new_temp, self.board.ambient_temperature)
             else:
                 new_temp = max(new_temp, target)
-<<<<<<< HEAD
-            self.current_temperature = new_temp
-        self._last_read_time = now
-
-=======
         return new_temp
-            
->>>>>>> afa7cc85
+
     def poll(self) -> Delayed[Optional[TemperaturePoint]]:
         return Delayed.complete(self.new_temp(self.target))
 
@@ -168,13 +148,8 @@
 
     def _well_pad_state(self, group_name: str, num: int) -> State[OnOff]: # @UnusedVariable
         return DummyState(initial_state=OnOff.OFF)
-<<<<<<< HEAD
-
-    def _magnet_state(self) -> State[OnOff]:
-=======
-    
+
     def _magnet_state(self, x: int, y: int) -> State[OnOff]: # @UnusedVariable
->>>>>>> afa7cc85
         return DummyState(initial_state=OnOff.OFF)
 
     def _rectangle(self, x: float, y: float, outdir: int, width: float, height: float) -> PadBounds:
@@ -242,14 +217,7 @@
                 regions: Sequence[GridRegion],
                 polling_interval: Time=200*ms) -> Heater:
         return EmulatedHeater(num, board=self, regions=regions, polling_interval=polling_interval)
-<<<<<<< HEAD
-
-    def __init__(self, *,
-                 pipettor: Optional[Pipettor] = None,
-                 off_on_delay: Time = Time.ZERO,
-                 extraction_point_splash_radius: int = 0) -> None:
-=======
-    
+
     def _power_supply(self, *,
                       min_voltage: Voltage,
                       max_voltage: Voltage,
@@ -258,21 +226,22 @@
                       can_toggle: bool,
                       can_change_mode: bool,
                       ) -> PowerSupply:
-        return PowerSupply(self, 
+        return PowerSupply(self,
                            min_voltage=min_voltage,
                            max_voltage=max_voltage,
                            initial_voltage=initial_voltage,
                            mode=initial_mode,
                            can_toggle=can_toggle,
                            can_change_mode=can_change_mode)
-        
+
     def _fan(self, *,
              initial_state: OnOff) -> Fan:
         return Fan(self, state=initial_state)
-    
+
     def __init__(self, *,
                  pipettor: Optional[Pipettor] = None,
                  off_on_delay: Time = Time.ZERO,
+                 extraction_point_splash_radius: int = 0,
                  ps_min_voltage: Voltage = 60*volts,
                  ps_max_voltage: Voltage = 298*volts,
                  ps_initial_voltage: Voltage = 0*volts,
@@ -281,7 +250,6 @@
                  ps_can_change_mode: bool = True,
                  fan_initial_state: OnOff = OnOff.OFF,
                  ) -> None:
->>>>>>> afa7cc85
         pad_dict = dict[XYCoord, Pad]()
         wells: list[Well] = []
         magnets: list[Magnet] = []
@@ -299,12 +267,9 @@
                          magnets=magnets,
                          heaters=heaters,
                          extraction_points=extraction_points,
-<<<<<<< HEAD
                          extraction_point_splash_radius=extraction_point_splash_radius,
-=======
                          power_supply=power_supply,
                          fan=fan,
->>>>>>> afa7cc85
                          orientation=Orientation.NORTH_POS_EAST_POS,
                          drop_motion_time=500*ms,
                          off_on_delay=off_on_delay)
@@ -357,17 +322,10 @@
             self._well(6, right_group, Dir.LEFT, self.pad_at(18,6), pipettor, right_states),
             self._well(7, right_group, Dir.LEFT, self.pad_at(18,0), pipettor, right_states),
             ))
-<<<<<<< HEAD
-
-        magnets.append(Magnet(self, state=self._magnet_state(),
-                              pads = (self.pad_at(5, 3), self.pad_at(5, 15),)))
-
-=======
-        
-        magnets.append(Magnet(0, self, state=self._magnet_state(13,6), 
+
+        magnets.append(Magnet(0, self, state=self._magnet_state(13,6),
                               pads = (self.pad_at(13, 6), self.pad_at(13, 12),)))
-        
->>>>>>> afa7cc85
+
         heaters.append(self._heater(0, regions=[GridRegion(XYCoord(0,12),3,7),
                                                 GridRegion(XYCoord(0,0),3,7)]))
         heaters.append(self._heater(1, regions=[GridRegion(XYCoord(8,12),3,7),
