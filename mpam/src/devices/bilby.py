--- conflicted
+++ resolved
@@ -1,12 +1,8 @@
 from __future__ import annotations
 
 from os import PathLike
-<<<<<<< HEAD
 import pyglider
 from typing import Mapping, Final, Optional, Union, Sequence, Callable
-=======
-from typing import Mapping, Final, Optional, Union, Sequence
->>>>>>> 75004a96
 
 from devices import joey, glider_client
 from devices.glider_client import GliderClient
@@ -21,7 +17,7 @@
 from erk.errors import ErrorHandler, PRINT
 from argparse import Namespace, _ArgumentGroup, ArgumentParser
 from mpam.exerciser import PlatformChoiceExerciser, voltage_arg, Exerciser
-from devices.joey import HeaterType, heater_type_arg_names
+from devices.joey import HeaterType
 
 
 logger = logging.getLogger(__name__)
@@ -213,8 +209,6 @@
                  ps_min_voltage: Voltage = 60*volts,
                  ps_max_voltage: Voltage = 298*volts,
                  voltage: Optional[Voltage]) -> None:
-        import pyglider
-
         self._device = GliderClient(pyglider.BoardId.Wallaby, dll_dir=dll_dir, config_dir=config_dir)
         
         current_mode = PowerMode.DC
@@ -266,7 +260,7 @@
         assert voltage is not None
         if voltage == 0:
             voltage = None
-        return Board(heater_type = heater_type_arg_names[args.heaters],
+        return Board(heater_type = HeaterType.from_name(args.heaters),
                      pipettor=pipettor,
                      dll_dir=args.dll_dir, config_dir=args.config_dir,
                      off_on_delay=args.off_on_delay,
