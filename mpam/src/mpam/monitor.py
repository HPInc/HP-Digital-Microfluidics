from __future__ import annotations

from abc import ABC, abstractmethod
import math
from numbers import Number
import random
from re import Pattern, Match
import re
from threading import RLock, Event, Lock
from typing import Final, Mapping, Optional, Union, Sequence, cast, Callable, \
    ClassVar, MutableMapping, Any
import logging

import clipboard
from matplotlib import pyplot
from matplotlib.artist import Artist
from matplotlib.axes._axes import Axes
from matplotlib.backend_bases import PickEvent, KeyEvent
from matplotlib.figure import Figure
from matplotlib.gridspec import GridSpec, GridSpecFromSubplotSpec, SubplotSpec
from matplotlib.legend import Legend
from matplotlib.legend_handler import HandlerPatch
from matplotlib.patches import Rectangle, Circle, PathPatch, Patch, Wedge
from matplotlib.path import Path
from matplotlib.text import Annotation
from matplotlib.widgets import Button, TextBox

from erk.basic import Count
from langsup.dmf_lang import DMFInterpreter
from mpam import paths
from mpam.device import Board, Pad, Well, WellPad, PadBounds, \
    HeatingMode, BinaryComponent, ChangeJournal, DropLoc, WellGate
from mpam.drop import Drop, DropStatus
from mpam.types import Orientation, XYCoord, OnOff, Reagent, Callback, Color, \
    ColorAllocator, Liquid, unknown_reagent, waste_reagent, ConfigParams
from quantities.SI import ms, sec
from quantities.core import Unit
from quantities.dimensions import Volume, Time
from quantities.temperature import abs_C
from quantities.timestamp import time_now
from weakref import WeakKeyDictionary
from erk.stringutils import match_width
import traceback
from langsup import dmf_lang
from argparse import Namespace, _ArgumentGroup, ArgumentParser,\
    BooleanOptionalAction
import logging

logger = logging.getLogger(__name__)


class ClickableMonitor(ABC):
    component: Final[BinaryComponent]
    patches: Final[list[Patch]]
    _neighbors: Optional[Sequence[ClickableMonitor]] = None

    @property
    def current_state(self) -> OnOff:
        return self.component.current_state

    @property
    def live(self) -> bool:
        return self.component.live

    @property
    def neighbors(self) -> Sequence[ClickableMonitor]:
        val = self._neighbors
        if val is None:
            val = self._neighbors = self.list_neighbors()
        return val

    def __init__(self, component: BinaryComponent) -> None:
        self.component = component
        self.patches = []

    def __repr__(self) -> str:
        return f"#<Monitor for {self.component}>"

    @abstractmethod
    def list_neighbors(self) -> Sequence[ClickableMonitor]: ...

    @abstractmethod
    def current_drop(self) -> Optional[Drop]: ...

    # @abstractmethod
    # def fix_drop(self, drop: Optional[Drop], liquid: Liquid) -> None: ... # @UnusedVariable

    @abstractmethod
    def holds_drop(self) -> bool: ...

    def draw(self, width: int, color: str) -> None:
        for patch in self.patches:
            patch.set_linewidth(width)
            patch.set_edgecolor(color)



    def note_state(self, state: OnOff) -> None:
        self.draw(3 if state else 1, "green" if state else "black")

    def preview_state(self, state: OnOff) -> None:
        self.draw(5, "green" if state else "black")


PadOrGate = Union[Pad, WellGate]


# import matplotlib
# matplotlib.use('TkAgg')
class PadMonitor(ClickableMonitor):
    pad: Final[PadOrGate]
    board_monitor: Final[BoardMonitor]
    square: Final[Rectangle]
    magnet: Final[Optional[Annotation]]
    heater: Final[Optional[Annotation]]
    port: Final[Optional[Patch]]
    origin: Final[tuple[float, float]]
    width: Final[float]
    center: Final[tuple[float, float]]
    capacity: Final[Volume]


    def __init__(self, pad: PadOrGate, board_monitor: BoardMonitor):
        super().__init__(pad)
        self.pad = pad
        self.board_monitor = board_monitor
        plot = board_monitor.plot

        ox, oy = board_monitor.map_coord(pad.location)
        self.origin = (ox, oy)
        self.width = w = 1

        board_monitor._on_board(ox, oy)
        board_monitor._on_board(ox+1, oy+1)

        self.center = (ox+0.5*w, oy+0.5*w)

        pad_exists = isinstance(pad, WellGate) or pad.exists

        square = Rectangle(xy=(ox,oy), width=1, height=1,
                           facecolor='white' if pad_exists else 'black',
                           edgecolor='black',
                           picker=pad_exists)
        self.patches.append(square)
        board_monitor.click_id[square] = self
        self.square = square
        self.note_state(pad.current_state)
        board_monitor.plot.add_patch(square)
        self.capacity = board_monitor.board.drop_size

        if isinstance(pad, Pad) and pad.exists:
            if pad.magnet is None:
                m = None
            else:
                m = plot.annotate(text='M', xy=(0,0),
                                            xytext=(0.95, 0.05),
                                            xycoords=square,
                                            horizontalalignment='right')
                pad.magnet.on_state_change(lambda _,new: board_monitor.in_display_thread(lambda: self.note_magnet_state(new)))
            self.magnet = m
            if pad.magnet is not None:
                self.note_magnet_state(OnOff.OFF)

            if pad.heater is None:
                h = None
            else:
                h = plot.annotate(text='Off', xy=(0,0),
                                  xytext=(0.05, 0.05),
                                  xycoords=square,
                                  horizontalalignment='left',
                                  color='darkred',
                                  fontsize='xx-small')
                key = (pad.heater, f"monitor({pad.location.x},{pad.location.y})", random.random())
                def cb(old,new) -> None:  # @UnusedVariable
                    board_monitor.in_display_thread(lambda : self.note_new_temperature())
                pad.heater.on_temperature_change(cb, key=key)
                pad.heater.on_target_change(cb, key=key)
            self.heater = h
            if pad.heater is not None:
                self.note_new_temperature()

            if pad.extraction_point is not None:
                ep = Circle((ox+0.5*w, oy+0.7*w), radius=0.1*w,
                            facecolor='white',
                            edgecolor='black')
                self.port = ep
                board_monitor.plot.add_patch(ep)

        pad.on_state_change(lambda _,new: board_monitor.in_display_thread(lambda : self.note_state(new)))
        pad.on_drop_change(lambda old,new: board_monitor.in_display_thread(lambda : self.note_drop_change(old, new)))
        if isinstance(pad, Pad) and board_monitor.config_params.highlight_reservations: # pad can be Pad or Gate
            pad.on_reserved_change(lambda _,new: board_monitor.in_display_thread(lambda : self.note_reserved(new)))


    def list_neighbors(self)->Sequence[ClickableMonitor]:
        m = self.board_monitor
        pad = self.pad
        def find_monitor(dl: DropLoc) -> ClickableMonitor:
            if isinstance(dl, Pad) or isinstance(dl, WellGate):
                return m.pads[dl]
            assert isinstance(dl, WellPad)
            return m.wells[dl.well].shared_pad_monitors[dl.index]
        neighbors: list[ClickableMonitor] = [find_monitor(p) for p in pad.neighbors_for_blob]
        return neighbors

    def current_drop(self) -> Optional[Drop]:
        if self.current_state is OnOff.OFF:
            return None
        drop = self.pad.drop
        assert drop is not None, f"{self.pad} on but has no drop"
        return drop

    def holds_drop(self)->bool:
        return True

    # def fix_drop(self, drop:Optional[Drop], liquid:Liquid)->None:
    #     if drop is None:
    #         Drop(self.pad, liquid)
    #         self.pad.board.change_journal.note_delivery(self.pad, liquid)
    #     else:
    #         drop.liquid.volume = liquid.volume
    #         drop.liquid.reagent = liquid.reagent
    #         drop.status = DropStatus.ON_BOARD
    #         drop.pad = self.pad

    def note_state(self, state: OnOff) -> None:
        # logger.debug(f"{self.pad} now {state}")
        if state:
            self.square.set_linewidth(3)
            self.square.set_edgecolor('green')
        else:
            self.square.set_linewidth(1)
            self.square.set_edgecolor('black')

    def note_reserved(self, reserved: bool) -> None:
        # logger.debug("{} is {}reserved".format(self.pad, "" if reserved else "not "))
        if reserved:
            self.square.set_facecolor('lightgray')
        else:
            self.square.set_facecolor('white')

    def preview_state(self, state: OnOff) -> None:
        # logger.debug(f"{self.pad} will be {state}")
        if state:
            self.square.set_linewidth(5)
            self.square.set_edgecolor('green')
        else:
            self.square.set_linewidth(5)
            self.square.set_edgecolor('black')

    def note_magnet_state(self, state: OnOff) -> None:
        magnet = self.magnet
        assert magnet is not None
        if state:
            magnet.set_fontsize('x-small')
            magnet.set_color('white')
            magnet.set_weight('heavy')
            magnet.set_bbox({'facecolor': 'dodgerblue', 'pad': 0})
        else:
            magnet.set_fontsize('xx-small')
            magnet.set_color('darkslateblue')
            magnet.set_weight('normal')
            magnet.set_bbox(None)

    heating_mode_colors: Final[Mapping[HeatingMode, str]] = {
            HeatingMode.OFF: 'darkred',
            HeatingMode.MAINTAINING: 'red',
            HeatingMode.HEATING: 'darkorange',
            HeatingMode.COOLING: 'blue'
            }

    def note_new_temperature(self) -> None:
        assert isinstance(self.pad, Pad)
        heater = self.pad.heater
        assert heater is not None
        annotation = self.heater
        assert annotation is not None

        temp = heater.current_temperature

        mode = heater.mode
        weight = 'normal' if mode is HeatingMode.OFF else 'bold'
        if temp is None:
            text = 'Off' if mode is HeatingMode.OFF or mode is HeatingMode.COOLING else 'On'
        else:
            text = f"{temp.as_number(abs_C):.0f}C"
        color = self.heating_mode_colors[mode]

        annotation.set_weight(weight)
        annotation.set_text(text)
        annotation.set_color(color)

    def drop_radius(self, drop: Drop) -> float:
        square_width: int = self.square.get_width()
        return 0.45*square_width*math.sqrt(drop.display_volume.ratio(self.capacity))

    def note_drop_change(self, old: Optional[Drop], new: Optional[Drop]) -> None:
        # print(f"{self.pad}'s drop changed from {old} to {new}")
        if new is not None:
            square = self.square
            w = square.get_width()
            x = square.get_x()
            y = square.get_y()
            dm = self.board_monitor.drop_monitor(new)
            dm.circle.center = (x+0.5*w, y+0.5*w)
            dm.circle.visible = True
        if old is not None and old.status is not DropStatus.ON_BOARD:
            dm = self.board_monitor.drop_monitor(old)
            dm.circle.visible = False
            if old.status is not DropStatus.IN_MIX:
                del self.board_monitor.drop_map[old]


class ReagentLegend:
    board_monitor: Final[BoardMonitor]
    contents: Final[dict[Reagent, Patch]]
    contents_count: Final[Count[Reagent]]
    mixtures_count: Final[Count[Reagent]]
    pending_redraw: bool
    legend: Optional[Legend] = None

    def __init__(self, board_monitor: BoardMonitor) -> None:
        self.board_monitor = board_monitor
        self.contents = {}
        self.contents_count = Count[Reagent]()
        self.mixtures_count = Count[Reagent]()
        self.pending_redraw = False
        self.redraw()

    def redraw(self) -> None:
        self.pending_redraw = False
        on_board = [(r.name,p) for r,p in self.contents.items()]
        on_board.sort(key=lambda t:t[0])
        handles = [t[1] for t in on_board]
        old = self.legend
        if old is not None:
            old.remove()
        ncols = math.ceil(math.sqrt(len(handles)))
        self.legend = self.board_monitor.figure.legend(handles=handles,
                                                       title="Reagents",
                                                       ncol=ncols
                                                       # handler_map={Circle: self.HandlerCircle}
                                                       )

    class HandlerCircle(HandlerPatch):
        def create_artists(self, legend, orig_handle,
                           xdescent: float, ydescent: float,
                           width: float, height: float,
                           fontsize, trans):  # @UnusedVariable
            center = 0.5*width-0.5*xdescent, 0.5*height-0.5*ydescent
            p = Circle(xy=center, radius=min(width+xdescent, height+ydescent))
            self.update_prop(p, orig_handle, legend)
            p.set_transform(trans)
            return [p]

    def changed_reagent(self, old: Optional[Reagent], new: Optional[Reagent]):
        need_redraw: bool = False
        mc = self.mixtures_count
        cc = self.contents_count
        if new is not None:
            if mc.inc(new) == 1:
                for r,_ in new.mixture:
                    if cc.inc(r) == 1:
                        color = self.board_monitor.reagent_color(r)
                        key = Circle((0,0),
                                     facecolor=color.rgba,
                                     edgecolor="black",
                                     alpha=0.5,
                                     label=r.name)
                        self.contents[r] = key
                        need_redraw = True
        if old is not None:
            if mc.dec(old) == 0:
                for r,_ in old.mixture:
                    if cc.dec(r) == 0:
                        del self.contents[r]
                        need_redraw = True
        if need_redraw and not self.pending_redraw:
            self.pending_redraw = True
            self.board_monitor.in_display_thread(lambda: self.redraw())



class ReagentCircle:
    board_monitor: Final[BoardMonitor]
    _center: tuple[float,float]
    _radius: float
    _reagent: Optional[Reagent]
    _visible: bool
    slices: Final[list[Wedge]]
    alpha: Final[float]

    @property
    def visible(self) -> bool:
        return self._visible

    @visible.setter
    def visible(self, val: bool) -> None:
        if val != self.visible:
            self._visible = val
            for s in self.slices:
                s.set_visible(val)
            if val:
                self.board_monitor.legend.changed_reagent(None, self._reagent)
            else:
                self.board_monitor.legend.changed_reagent(self._reagent, None)

    @property
    def center(self) -> tuple[float,float]:
        return self._center

    @center.setter
    def center(self, val: tuple[float,float]) -> None:
        self._center = val
        for s in self.slices:
            s.set_center(val)

    @property
    def radius(self) -> float:
        return self._radius

    @radius.setter
    def radius(self, val: float) -> None:
        self._radius = val
        for s in self.slices:
            s.set_radius(val)

    @property
    def reagent(self) -> Optional[Reagent]:
        return self._reagent

    @reagent.setter
    def reagent(self, val: Optional[Reagent]) -> None:
        if val is self._reagent:
            return
        if self.visible:
            self.board_monitor.legend.changed_reagent(self.reagent, val)
        self._reagent = val
        slices = self.slices
        if len(slices) == 1 and val is not None and val.is_pure:
            # If we've got a whole circle and we want a whole circle, we can just change the color
            color = self.board_monitor.reagent_color(val)
            slices[0].set_facecolor(color.rgba)
            return
        for s in slices:
            s.set_visible(False)
            s.remove()
        slices.clear()
        bm = self.board_monitor
        plot = bm.plot
        center = self.center
        radius = self.radius
        alpha = self.alpha
        visible = self.visible
        if val is None:
            s = Wedge(center, radius, 0, 360,
                      facecolor = "white",
                      edgecolor = 'black',
                      alpha = alpha,
                      visible = visible)
        else:
            start = 0.0
            for r,f in val.mixture:
                portion = f*360.0
                end = start+portion
                color = bm.reagent_color(r)
                s = Wedge(center, radius, start, end,
                          facecolor = color.rgba,
                          edgecolor = 'black',
                          alpha = alpha,
                          visible = visible)
                slices.append(s)
                plot.add_patch(s)
                start = end


    def __init__(self, reagent: Optional[Reagent], *,
                 center: tuple[float,float],
                 radius: float,
                 board_monitor: BoardMonitor,
                 alpha: float = 0.5,
                 visible: bool = False):
        self.board_monitor = board_monitor
        self.slices = []
        self._visible = visible
        self._center = center
        self._radius = radius
        self.alpha = alpha
        self._reagent = None
        self.reagent = reagent



class DropMonitor:
    drop: Final[Drop]
    board_monitor: Final[BoardMonitor]
    circle: Final[ReagentCircle]

    def __init__(self, drop: Drop, board_monitor: BoardMonitor):
        self.drop = drop
        self.board_monitor = board_monitor

        drop = self.drop
        pm = board_monitor.pads[drop.pad]
        self.circle = ReagentCircle(drop.reagent,
                                    center=pm.center,
                                    radius=pm.drop_radius(drop),
                                    board_monitor=board_monitor)
        liquid = drop._display_liquid
        liquid.on_volume_change(lambda _, new: board_monitor.in_display_thread(lambda: self.note_volume(new)))
        liquid.on_reagent_change(lambda _, new: board_monitor.in_display_thread(lambda: self.note_reagent(new)))

    def note_volume(self, _: Volume) -> None:
        pm = self.board_monitor.pads[self.drop.pad]
        radius = pm.drop_radius(self.drop)
        self.circle.radius = radius

    def note_reagent(self, reagent: Reagent) -> None:
        self.circle.reagent = reagent


class WellPadMonitor(ClickableMonitor):
    board_monitor: Final[BoardMonitor]
    shapes: Final[Sequence[PathPatch]]
    pad: Final[WellPad]

    def __init__(self, pad: WellPad, board_monitor: BoardMonitor,
                 bounds: Union[PadBounds, Sequence[PadBounds]],
                 *,
                 well: Well,
                 is_gate: bool) -> None:
        super().__init__(pad)
        self.board_monitor = board_monitor
        self.pad = pad
        # This is ugly, but I don't see any easier way to do it.
        just_one = isinstance(bounds[0][0], Number)
        if just_one:
            bounds = (cast(PadBounds, bounds),)
        else:
            bounds = cast(Sequence[PadBounds], bounds)
        self.shapes = [ self._make_shape(b, pad, well=well, is_gate=is_gate) for b in bounds ]
        self.patches.extend(self.shapes)


    def _make_shape(self, bounds: PadBounds, pad: WellPad, *, well: Well, is_gate:bool) -> PathPatch:  # @UnusedVariable

        bm = self.board_monitor
        verts = [bm.map_coord(xy) for xy in bounds]
        verts.append(verts[0])
        for v in verts:
            bm._on_board(v[0], v[1])
        path = Path(verts)
        shape = PathPatch(path,
                          facecolor='white',
                          edgecolor='black',
                          # alpha = 0.5,
                          picker=True
                          )
        bm.click_id[shape] = self
        bm.plot.add_patch(shape)
        pad.on_state_change(lambda _,new: bm.in_display_thread(lambda: self.note_state(new)))
        # if not is_gate:
            # well.on_liquid_change(lambda _,new: bm.in_display_thread(lambda: self.note_liquid(new)))
        return shape

    def list_neighbors(self)->Sequence[ClickableMonitor]:
        if self.pad.is_gate:
            return [self.board_monitor.pads[self.pad.well.exit_pad]]
        else:
            return []

    def current_drop(self)->Optional[Drop]:
        if not self.pad.is_gate:
            return None
        if self.current_state is OnOff.OFF:
            return None
        well = self.pad.well
        drop = Drop(well.exit_pad, Liquid(well.reagent, well.dispensed_volume), status=DropStatus.IN_WELL)
        return drop

    def holds_drop(self)->bool:
        return self.pad.is_gate

    # def fix_drop(self, drop:Optional[Drop], liquid:Liquid)->None:
    #     assert isinstance(self, WellPadMonitor)
    #     well = self.pad.loc
    #     assert isinstance(well, Well)
    #     if drop is not None:
    #         drop.status = DropStatus.IN_WELL
    #         drop.pad.drop = None
    #         well.transfer_in(liquid)

    def note_state(self, state: OnOff) -> None:
        # print(f"{self.pad} now {state}")
        for shape in self.shapes:
            shape.set_linewidth(3 if state else 1)
            shape.set_edgecolor('green' if state else 'black')

    def note_liquid(self, liquid: Optional[Liquid]) -> None:
        for shape in self.shapes:
            if liquid is None:
                shape.set_facecolor('white')
            else:
                shape.set_facecolor(self.board_monitor.reagent_color(liquid.reagent).rgba)


class WellMonitor:
    well: Final[Well]
    board_monitor: Final[BoardMonitor]
    gate_monitor: Final[PadMonitor]
    shared_pad_monitors: Final[Sequence[WellPadMonitor]]
    reagent_circle: Final[ReagentCircle]
    # reagent_volume_circle: Final[Circle]
    # volume_rectangle: Final[Rectangle]
    volume_description: Final[Annotation]
    reagent_description: Final[Annotation]



    def __init__(self, well: Well, board_monitor: BoardMonitor) -> None:
        self.well = well
        self.board_monitor = board_monitor

        shape = well._shape
        assert shape is not None
        self.gate_monitor = PadMonitor(well.gate, board_monitor)

        shared_pads = well.shared_pads

        self.shared_pad_monitors = [WellPadMonitor(wp, board_monitor, bounds, well=well, is_gate = False)
                                    for bounds, wp in zip(shape.shared_pad_bounds, shared_pads)]
        rc_center = board_monitor.map_coord(shape.reagent_id_circle_center)
        rc_radius = shape.reagent_id_circle_radius
        board_monitor._on_board(rc_center[0]-rc_radius, rc_center[1]-rc_radius)
        board_monitor._on_board(rc_center[0]+rc_radius, rc_center[1]+rc_radius)
        board_monitor._on_board(rc_center[0]+rc_radius, rc_center[1]-rc_radius)
        board_monitor._on_board(rc_center[0]-rc_radius, rc_center[1]+rc_radius)
        rc = Circle(rc_center, radius = shape.reagent_id_circle_radius,
                    edgecolor='black',
                    facecolor='white',
                    alpha=0.5)
        board_monitor.plot.add_patch(rc)
        self.reagent_circle = ReagentCircle(None,
                                            center = rc_center,
                                            radius = rc_radius,
                                            board_monitor = board_monitor,
                                            visible = True)
        well.on_liquid_change(lambda _,new:
                              board_monitor.in_display_thread(lambda: self.note_liquid(new)))
        rd = board_monitor.plot.annotate(text='Reagent goes here', xy=(0,0),
                                         xytext=(0.5, -0.1),
                                         xycoords=rc,
                                         horizontalalignment='center',
                                         verticalalignment='top',
                                         fontsize='x-small',
                                         visible=False)
        vd = board_monitor.plot.annotate(text='volume goes here', xy=(0,0),
                                         xytext=(0.5, 1.1),
                                         xycoords=rc,
                                         horizontalalignment='center',
                                         verticalalignment='bottom',
                                         fontsize='x-small',
                                         visible=False)
        self.reagent_description = rd
        self.volume_description = vd


    def note_liquid(self, liquid: Optional[Liquid]) -> None:
        if liquid is None:
            self.reagent_circle.reagent = None
            self.reagent_description.set_visible(False)
            self.volume_description.set_visible(False)
        else:
            self.reagent_circle.reagent = liquid.reagent
            # self.reagent_volume_circle.set_facecolor(self.board_monitor.reagent_color(liquid.reagent).rgba)
            # fraction: float = liquid.volume.ratio(self.well.capacity)
            # height = 2*fraction*self.reagent_circle.get_radius()
            # self.volume_rectangle.set_height(height)
            # self.reagent_volume_circle.set_clip_path(self.volume_rectangle)
            # self.content_description.set_text(str(liquid))
            units=self.board_monitor.drop_unit
            self.reagent_description.set_text(f"{liquid.reagent}")
            self.reagent_description.set_visible(True)
            self.volume_description.set_text(f"{liquid.volume.in_units(units):tf}")
            self.volume_description.set_visible(True)

class ClickHandler:
    monitor: Final[BoardMonitor]
    lock: Final[Lock]
    scheduled: bool

    changes: Final[set[ClickableMonitor]]


    def __init__(self, monitor: BoardMonitor) -> None:
        self.monitor = monitor
        self.lock = Lock()
        self.scheduled = False

        self.changes = set()

    # called while locked
    def prepare(self, target: ClickableMonitor) -> bool:
        changes = self.changes

        state = target.current_state

        if target in changes:
            changes.remove(target)
            target.note_state(state)
            return False
        else:
            changes.add(target)
            target.preview_state(~state)
            return True

    def run(self) -> None:
        with self.lock:
            with self.monitor.board.in_system().batched():
                for p in self.changes:
                    new_state = ~p.current_state
                    p.component.schedule(BinaryComponent.SetState(new_state))
            self.changes.clear()
            self.scheduled = False

    def process_shift_clicl(self, target: ClickableMonitor, *, with_control: bool) -> None:
        assert isinstance(target, PadMonitor) or isinstance(target, WellPadMonitor)
        pad = target.pad
        change_journal = ChangeJournal()
        monitor = self.monitor
        volume: Volume
        reagent: Reagent
        if with_control:
            max_volume: Volume
            if (blob := pad.blob) is not None:
                max_volume = blob.total_volume
                if (well := blob.well) is not None:
                    max_volume += well.volume
            elif isinstance(pad, WellPad) and not pad.is_gate:
                max_volume = pad.well.volume
            else:
                max_volume = Volume.ZERO
            volume = min(pad.board.drop_size, max_volume)
            if volume > Volume.ZERO:
                change_journal.note_removal(pad, volume)
        else:
            reagent = monitor.interactive_reagent
            volume = monitor.interactive_volume
            change_journal.note_delivery(pad, Liquid(reagent, volume))
        change_journal.process_changes()
        pad.board.print_blobs()


    def process_click(self, target: ClickableMonitor, *, with_control: bool, with_shift: bool) -> None:
        with self.lock:
            if with_shift:
                self.process_shift_clicl(target, with_control=with_control)
                return

            selecting = self.prepare(target)

            # For some reason, when debugging, it often misses the control.
            # with_control = True

            if not with_control and target.current_state is OnOff.OFF:
                changes = self.changes
                for p in target.neighbors:
                    if p.current_state is OnOff.ON:
                        if selecting:
                            changes.add(p)
                            p.preview_state(OnOff.OFF)
                        elif p in changes and not any(n in changes for n in p.neighbors):
                            changes.remove(p)
                            p.note_state(OnOff.ON)
            if not self.scheduled:
                self.scheduled = True
                self.monitor.board.before_tick(lambda: self.run())


class InputBox(TextBox):
    history: Final[list[str]]
    history_pos: int

    def __init__(self, ax, label, initial='',
                 color='.95', hovercolor='1', label_pad=.01):
        super().__init__(ax, label, initial=initial, color=color, hovercolor=hovercolor, label_pad=label_pad)
        self.history = []
        self.history_pos = 0

    def add_to_history(self, text: str) -> None:
        self.history.append(text)
        self.history_pos = len(self.history)

    def _reset_val(self, text: str) -> None:
        e: bool = super().eventson
        self.eventson = False
        self.set_val(text)
        self.cursor_index = len(text)
        self.eventson = e

    def _keypress(self, event: KeyEvent):
        if self.ignore(event):
            return
        key: str = event.key
        # if len(key) > 1:
        #     print(f"Pressed '{key}'")
        if key == "up" and self.history_pos > 0:
            if len(self.text) > 0:
                if self.history_pos == len(self.history):
                    self.history.append(self.text)
                elif self.text != self.history[self.history_pos]:
                    self.history[self.history_pos] = self.text
            self.history_pos -= 1
            t = self.history[self.history_pos]
            self._reset_val(t)
            # print(f"Up pressed: '{t}'")
            return
        if key == "down" and self.history_pos < len(self.history)-1:
            if self.text != self.history[self.history_pos]:
                self.history[self.history_pos] = self.text
            self.history_pos += 1
            t = self.history[self.history_pos]
            self._reset_val(t)
            # print(f"Down pressed: '{t}'")
            return
        if key == "ctrl+c":
            t = self.text
            if len(t) > 0:
                # print(f"Copy pressed: {t}")
                clipboard.copy(t)
            return
        if key == "ctrl+x":
            t = self.text
            if len(t) > 0:
                # print(f"Copy pressed: {t}")
                clipboard.copy(t)
                self._reset_val("")
                self.history_pos = len(self.history)
            return
        if key == "ctrl+v":
            t = clipboard.paste()
            if len(t) > 0:
                # print(f"Paste pressed: {t}")
                ct = self.text
                ci = self.cursor_index
                new = ct[:ci]+t+ct[ci:]
                self._reset_val(new)
                self.cursor_index += len(t)
            return
        return TextBox._keypress(self, event)

class BoardMonitor:
    board: Final[Board]
    pads: Final[Mapping[DropLoc, PadMonitor]]
    wells: Final[Mapping[Well, WellMonitor]]
    figure: Final[Figure]
    plot: Final[Axes]
    # controls: Final[Axes]
    drop_map: Final[WeakKeyDictionary[Drop, DropMonitor]]
    lock: Final[RLock]
    update_callbacks: Optional[list[Callback]]
    color_allocator: Final[ColorAllocator[Reagent]]
    drop_unit: Final[Unit[Volume]]
    click_id: Final[MutableMapping[Artist, ClickableMonitor]]
    close_event: Final[Event]
    legend: Final[ReagentLegend]
    click_handler: Final[ClickHandler]
    macro_file_name: Final[Optional[str]]
    interactive_reagent: Reagent = unknown_reagent
    interactive_volume: Volume
    default_cmd_line_args = Namespace(highlight_reservations=False)
    config_params: Final[ConfigParams]

    _control_widgets: Final[Any]

    # left_buttons: Final[tuple[Button, ...]]
    # right_buttons: Final[tuple[Button, ...]]

    min_x: float
    max_x: float
    min_y: float
    max_y: float
    no_bounds: bool

    modifiers: ClassVar[Mapping[Optional[str], tuple[bool,bool]]] = {
            None: (False, False),
            "control": (True, False),
            "shift": (False, True),
            "shift+control": (True, True),
            "shift+ctrl": (True, True),
            "ctrl+shift": (True, True)
        }


    def _on_board(self, x: float, y: float) -> None:
        if self.no_bounds:
            self.min_x = self.max_x = x
            self.min_y = self.max_y = y
            self.no_bounds = False
        else:
            self.min_x = min(x, self.min_x)
            self.max_x = max(x, self.max_x)
            self.min_y = min(y, self.min_y)
            self.max_y = max(y, self.max_y)

    def __init__(self, board: Board, *,
                 cmd_line_args: Optional[Namespace] = None,
                 from_code: Optional[Mapping[str, Any]] = None,
                 control_setup: Optional[Callable[[BoardMonitor, SubplotSpec], Any]] = None,
                 control_fraction: Optional[float] = None,
                 macro_file_name: Optional[str] = None) -> None:
        self.board = board
        self.config_params = ConfigParams(defaults = self.default_cmd_line_args,
                                          cmd_line = cmd_line_args,
                                          from_code = from_code) 
        self.interactive_volume = board.drop_size
        self.drop_map = WeakKeyDictionary[Drop, DropMonitor]()
        self.lock = RLock()
        self.update_callbacks = None
        self.click_id = {}
        self.close_event = Event()
        self.click_handler = ClickHandler(self)
        self.macro_file_name = macro_file_name

        self.no_bounds = True

        self.drop_unit = board.drop_size.as_unit("drops", singular="drop")
        if control_fraction is None:
            control_fraction = 0.15

        # self.figure = pyplot.figure(figsize=(10,8), constrained_layout=True)
        self.figure = pyplot.figure(figsize=(10,8))
        self.figure.canvas.mpl_disconnect(self.figure.canvas.manager.key_press_handler_id)
        main_grid = GridSpec(2,1, height_ratios = [1-control_fraction, control_fraction])
        self.plot = pyplot.subplot(main_grid[0, :])
        # self.controls = pyplot.subplot(main_grid[1, :])


        # self.figure,(self.plot,
        #              self.controls) = pyplot.subplots(2,1, figsize=(10,8),
        #                           gridspec_kw={'height_ratios': [5,1]})
        # self.figure.tight_layout()

        self.plot.axis('off')
        # self.controls.axis('off')
        self.pads = { pad: PadMonitor(pad, self) for pad in board.pad_array.values()}
        self.wells = { well: WellMonitor(well, self) for well in board.wells if well._shape is not None}
        for w in board.wells:
            self.pads[w.gate] = self.wells[w].gate_monitor
        padding = 0.2
        self.plot.set_xlim(self.min_x-padding, self.max_x+padding)
        self.plot.set_ylim(self.min_y-padding, self.max_y+padding)
        reserved_colors = {
                unknown_reagent: Color.find("xkcd:violet"),
                waste_reagent: Color.find("xkcd:black"),
            }
        self.color_allocator = ColorAllocator[Reagent](initial_reservations=reserved_colors)
        self.legend = ReagentLegend(self)

        # for heater in board.heaters:
        #     self.setup_heater_poll(heater)

        def on_pick(event: PickEvent):
            artist = event.artist
            target = self.click_id[artist]
            if target.live:
                key = event.mouseevent.key
                with_control, with_shift = self.modifiers[key]
                # with_control = key == "control" or key == "ctrl+shift"
                # with_shift = key == "shift" or key == "ctrl+shift"
                print(f"Clicked on {target} (modifiers: {key})")
                self.click_handler.process_click(target,
                                                 with_control=with_control,
                                                 with_shift=with_shift)
            else:
                print(f"{target} is not live")

        self.figure.canvas.mpl_connect('pick_event', on_pick)
        self.figure.canvas.mpl_connect('close_event', lambda _: self.close_event.set())


        control_subplot: SubplotSpec = main_grid[1,:]

        control_widgets = None if control_setup is None else control_setup(self, control_subplot)
        if control_widgets is None:
            control_widgets = self.default_control_widgets(control_subplot)

        self._control_widgets = control_widgets



        self.figure.canvas.draw()

    @classmethod
    def add_args_to(cls, group: _ArgumentGroup,
                         parser: ArgumentParser) -> None: # @UnusedVariable
<<<<<<< HEAD
        default_show_reservations=False
        group.add_argument('--highlight-reservations', action=BooleanOptionalAction,
                           default=default_show_reservations,
=======
        defaults = cls.default_cmd_line_args
        group.add_argument('--highlight-reservations', action=BooleanOptionalAction, 
                           default=defaults.highlight_reservations,
>>>>>>> 54e52fa2
                           help='''
                           Highlight reserved pads on the display.
                           ''')


    def label(self, text: str, spec: SubplotSpec,
              *,
              fontsize: Optional[Any] = None,
              xy: tuple[float, float] = (0,0.5),
              frameon: bool = False,
              xycoords = "axes fraction",
              va="center",
              **kwds) -> Annotation:

        ax = self.figure.add_subplot(spec, frameon=frameon, **kwds)
        ax.axis('off')
        a = ax.annotate(text, xy=xy, xycoords=xycoords, va=va, **kwds)
        if fontsize is not None:
            a.set_fontsize(fontsize)
        return a

    def group(self, spec: SubplotSpec, *,
              title: Optional[str] = None,
              fontsize: Any = "x-small",
              facecolor: Optional[Any] = "white",
              edgecolor: Optional[Any] = "black") -> tuple[SubplotSpec, Any]:
        ax = self.figure.add_subplot(spec, frameon=False)
        ax.axis('off')
        border = Rectangle(xy=(0,00.01), width=0.99, height=0.99,
                           facecolor=facecolor, edgecolor=edgecolor)
        ax.add_patch(border)
        if title is None:
            grid = GridSpecFromSubplotSpec(3,3,spec, height_ratios=[1,100,1], width_ratios=[1,100,1])
            return (grid[1,1], (border,))
        else:
            grid = GridSpecFromSubplotSpec(4,3,spec, height_ratios=[1,2,100,1], width_ratios=[1,100,1])
            # self.figure.add_subplot(grid[2,1]).add_patch(Rectangle(xy=(0,0), width=1, height=1))
            tlabel = self.label(title, grid[1,0:], fontsize=fontsize)
            return (grid[2,1], (border, tlabel))



    def clock_widgets(self, spec: SubplotSpec) -> Any:
        clock = self.board.in_system().clock

        whole, group = self.group(spec, title="Clock:")
        grid = GridSpecFromSubplotSpec(1,5, whole, width_ratios=[1,1,1,1,0.5])
        fig = self.figure



        # label = self.label("Clock:", grid[0,0:], fontsize="x-small")

        def pr_label() -> str:
            return "Pause" if clock.running else "Run"
        pause_run = Button(fig.add_subplot(grid[0,0]), pr_label())
        pause_run.label.set_fontsize("small")
        def toggle_running(event) -> None: # @UnusedVariable
            if clock.running:
                clock.pause()
            else:
                clock.start()
        pause_run.on_clicked(toggle_running)
        def update_pr_label() -> None:
            pause_run.label.set_text(pr_label())
        def pr_cb(old: bool, new: bool) -> None: # @UnusedVariable
            self.in_display_thread(lambda: update_pr_label())
        clock.on_state_change(pr_cb)

        step = Button(fig.add_subplot(grid[0,1]), "Step")
        if clock.running:
            step.set_active(False)
        step.label.set_fontsize("small")
        def update_step_active() -> None:
            step.set_active(not clock.running)
        def step_cb(old: bool, new: bool) -> None: # @UnusedVariable
            self.in_display_thread(lambda: update_step_active())
        clock.on_state_change(step_cb)
        def do_step(event) -> None: # @UnusedVariable
            assert not clock.running
            self.board.after_tick(lambda: clock.pause())
            clock.start()
        step.on_clicked(do_step)

        speed = TextBox(fig.add_subplot(grid[0,3]),
                        "Tick:",
                        initial=f"{clock.update_interval.as_number(ms):g}",
                        label_pad = 0.2)
        speed.label.set_fontsize("small")
        def update_speed(new: Time) -> None:
            speed.set_val(f"{new.as_number(ms):g}")
        def interval_cb(old: Time, new: Time) -> None:   # @UnusedVariable
            self.in_display_thread(lambda: update_speed(new))
        def new_speed(s: str) -> None:
            ns = int(s)*ms
            logger.info(f"Setting tick to {ns}")
            clock.update_interval=int(s)*ms
        clock.on_interval_change(interval_cb)
        speed.on_submit(new_speed)
        units = self.label("ms", grid[0,4], fontsize="small")


        return (group, pause_run, step, speed, units)

    def path_widgets(self, spec: SubplotSpec) -> Any:
        grid = GridSpecFromSubplotSpec(1, 2, spec, width_ratios = [5,1])
        fig = self.figure
        text = TextBox(fig.add_subplot(grid[0,0]), "Path:",
                       # label_pad = 0.2
                       )
        text.label.set_fontsize("small")

        apply = Button(fig.add_subplot(grid[0,1]), "Do it")

        cmd_re: Pattern = re.compile(" *(\\d+) *, *(\\d+) *: *")
        def on_press(event: Event) -> None: # @UnusedVariable
            spec = text.text
            m: Optional[Match[str]] = cmd_re.match(spec)
            if m is None:
                raise ValueError(f"Path specification must begin with 'x,y:'.  Was '{spec}'.")
            x,y = int(m.group(1)), int(m.group(2))
            spec = spec[m.end():]
            board = self.board
            start_pad = board.pad_at(x, y)
            (path, end_pad, path_len) = paths.Path.from_spec(spec, start=start_pad) # @UnusedVariable
            text.set_val(f"{end_pad.column}, {end_pad.row}: ")
            print(f"Executing '{text.text}'")
            drop = start_pad.drop
            if drop is None:
                (paths.Path.appear_at(start_pad, board=board)+path).schedule()
            else:
                path.schedule_for(drop)
        apply.on_clicked(on_press)

        return (text, apply)

    def dmf_lang_widgets(self, spec: SubplotSpec) -> Any:
        grid = GridSpecFromSubplotSpec(1, 2, spec, width_ratios = [5,1])
        fig = self.figure
        text = InputBox(fig.add_subplot(grid[0,0]), "Expr:",
                       # label_pad = 0.2
                       )
        text.label.set_fontsize("small")

        apply = Button(fig.add_subplot(grid[0,1]), "Do it")

        macro_file: Optional[str] = self.macro_file_name
        interp = DMFInterpreter(macro_file, board=self.board)
        def on_press(event: KeyEvent) -> None: # @UnusedVariable
            expr = text.text.strip()
            def print_result(pair: tuple[dmf_lang.Type, Any]) -> None:
                ret_type, val = pair
                if ret_type is dmf_lang.Type.ERROR:
                    assert isinstance(val, dmf_lang.EvaluationError)
                    print(f"  Caught exception ({type(val).__name__}): {val}")
                else:
                    print(f"  Interactive cmd val ({ret_type.name}): {val}")
            if len(expr) > 0:
                print(f"Interactive cmd: {expr}")
                text.add_to_history(expr)
                try:
                    (interp.evaluate(expr, cache_as="last")
                        .then_call(print_result))
                    text.set_val("")
                except RuntimeError as ex:
                    header = f"Exception caught evaluating '{expr}':"
                    print(header)
                    print(match_width(header, repeating="-"))
                    traceback.print_exception(type(ex), ex, ex.__traceback__)

        apply.on_clicked(on_press)
        text.on_submit(on_press)

        return (text, apply)


    def default_control_widgets(self, spec: SubplotSpec) -> Any:
        grid = GridSpecFromSubplotSpec(1,2, spec, width_ratios=[1,1])
        clock = self.clock_widgets(grid[0,0])
        # path = self.path_widgets(grid[0,1])
        cmd = self.dmf_lang_widgets(grid[0,1])
        return (clock, cmd)

    # def setup_heater_poll(self, heater: Heater) -> None:
    #     interval = heater.polling_interval
    #     def do_poll() -> Optional[Time]:
    #         heater.poll()
    #         # print(f"Polling {heater}")
    #         return interval
    #     self.board.call_after(interval, do_poll, daemon=True)

    def map_coord(self, xy: Union[XYCoord, tuple[float,float]]) -> tuple[float, float]:
        board = self.board
        orientation = board.orientation
        if isinstance(xy, XYCoord):
            x: float = xy.x
            y: float = xy.y
        else:
            x,y = xy

        if orientation is Orientation.NORTH_POS_EAST_POS:
            return (x, y)
        elif orientation is Orientation.NORTH_NEG_EAST_POS:
            return (x, board.max_row-y+board.min_row)
        elif orientation is Orientation.NORTH_POS_EAST_NEG:
            return (board.max_column-x+board.min_column, y)
        else:
            return (board.max_column-x+board.min_column,
                    board.max_row-y+board.min_row)

    def drop_monitor(self, drop: Drop) -> DropMonitor:
        dm: Optional[DropMonitor] = self.drop_map.get(drop, None)
        if dm is None:
            dm = DropMonitor(drop, self)
            self.drop_map[drop] = dm
        return dm

    def reserve_color(self, reagent: Reagent, color: Color) -> None:
        with self.lock:
            self.color_allocator.reserve_color(reagent, color)

    def reagent_color(self, reagent: Reagent) -> Color:
        with self.lock:
            return self.color_allocator.get_color(reagent)

    def in_display_thread(self, cb: Callback) -> None:
        with self.lock:
            cbs = self.update_callbacks
            if cbs is None:
                self.update_callbacks = [cb]
            else:
                cbs.append(cb)

    def process_display_updates(self) -> None:
        cbs = self.update_callbacks
        if cbs is not None:
            with self.lock:
                self.update_callbacks = None
            for cb in cbs:
                cb()

    def keep_alive(self, *,
                   min_time: Time = 0*sec,
                   max_time: Optional[Time] = None,
                   sentinel: Optional[Callable[[], bool]] = None,
                   update_interval: Time = 20*ms):
        now = time_now()
        kill_at = None if max_time is None else now+max_time
        live_through = now+min_time
        pause = update_interval.as_number(sec)
        saw_sentinel: bool = False
        def done() -> bool:
            nonlocal saw_sentinel
            if not saw_sentinel and sentinel is not None:
                saw_sentinel = sentinel()
            now = time_now()
            if now < live_through and not self.close_event.is_set():
                return False
            if kill_at is not None and now > kill_at:
                return True
            return saw_sentinel

        while not done():
            self.process_display_updates()
            self.figure.canvas.draw_idle()
            pyplot.pause(pause)<|MERGE_RESOLUTION|>--- conflicted
+++ resolved
@@ -912,7 +912,7 @@
         self.board = board
         self.config_params = ConfigParams(defaults = self.default_cmd_line_args,
                                           cmd_line = cmd_line_args,
-                                          from_code = from_code) 
+                                          from_code = from_code)
         self.interactive_volume = board.drop_size
         self.drop_map = WeakKeyDictionary[Drop, DropMonitor]()
         self.lock = RLock()
@@ -994,15 +994,9 @@
     @classmethod
     def add_args_to(cls, group: _ArgumentGroup,
                          parser: ArgumentParser) -> None: # @UnusedVariable
-<<<<<<< HEAD
         default_show_reservations=False
         group.add_argument('--highlight-reservations', action=BooleanOptionalAction,
                            default=default_show_reservations,
-=======
-        defaults = cls.default_cmd_line_args
-        group.add_argument('--highlight-reservations', action=BooleanOptionalAction, 
-                           default=defaults.highlight_reservations,
->>>>>>> 54e52fa2
                            help='''
                            Highlight reserved pads on the display.
                            ''')
