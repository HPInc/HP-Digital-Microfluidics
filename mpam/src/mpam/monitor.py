--- conflicted
+++ resolved
@@ -589,17 +589,6 @@
                 elif key == "shift":
                     if isinstance(cpt, Pad):
                         on_neighbors = [p for p in cpt.all_neighbors if p.current_state]
-<<<<<<< HEAD
-                        def back_on(val: OnOff) -> None:  # @UnusedVariable
-                            with board.in_system().batched():
-                                print(f"  Turning off {cpt}.  Turning on {map_str(on_neighbors)}")
-                                cpt.schedule(Pad.SetState(OnOff.OFF))
-                                for p in on_neighbors:
-                                    p.schedule(Pad.SetState(OnOff.ON))
-                        with board.in_system().batched():
-                            print(f"  Turning on {cpt}.  Turning off {map_str(on_neighbors)}")
-                            cpt.schedule(Pad.SetState(OnOff.ON)).then_call(back_on)
-=======
                         def print_time(_) -> None:
                             # print(f"    Time is {Timestamp.now()}")
                             pass                            
@@ -615,7 +604,6 @@
                             cpt.schedule(Pad.SetState(OnOff.ON)) \
                                 .then_call(print_time) \
                                 .then_call(back_on) 
->>>>>>> 97750e43
                             for p in on_neighbors:
                                 p.schedule(Pad.SetState(OnOff.OFF))
                 else:
