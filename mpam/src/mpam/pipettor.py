--- conflicted
+++ resolved
@@ -8,8 +8,8 @@
 from erk.errors import ErrorHandler, PRINT
 from mpam.device import SystemComponent, UserOperation, PipettingTarget, System, \
     ProductLocation
-from mpam.types import Reagent, OpScheduler, Callback, DelayType, \
-    Liquid, Operation, Delayed, AsyncFunctionSerializer, T, XferDir, \
+from mpam.types import Reagent, OpScheduler, Callback, \
+    Liquid, Delayed, AsyncFunctionSerializer, T, XferDir, \
     unknown_reagent, MixResult, Postable, WaitableType, NO_WAIT, \
     CSOperation, MonitoredProperty, ChangeCallbackList
 from quantities.SI import uL
@@ -443,12 +443,7 @@
         if factory is None:
             factory = lambda n,p,c: PipettingSource(n, pipettor=p, capacity=c)
         return [factory(n,self,capacity) for n in names]
-<<<<<<< HEAD
-
-=======
-    
-        
->>>>>>> ea6fc366
+
     def join_system(self, system: System) -> None:
         self.sys_cpt.join_system(system)
         self.worker = Worker(system.engine.idle_barrier, desc = self)
