--- conflicted
+++ resolved
@@ -249,19 +249,11 @@
         return f'Pipettor("{self.name}")'
 
     def idle(self) -> None:
-<<<<<<< HEAD
-        logging.info('%s idle', self.name)
-        self.worker.idle()
-
-    def not_idle(self) -> None:
-        logging.info('%s not idle', self.name)
-=======
         logging.info(f'{self} is idle')
         self.worker.idle()
 
     def not_idle(self) -> None:
         logging.info(f'{self} is not idle')
->>>>>>> d7eae6c4
         self.worker.not_idle()
 
     @abstractmethod
