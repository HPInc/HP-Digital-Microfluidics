--- conflicted
+++ resolved
@@ -1208,22 +1208,11 @@
             a :class:`Delayed`\[:attr:`V`] future object to which the resulting
             value will be posted unless ``post_result`` is ``False``
         """
-<<<<<<< HEAD
         future = Postable[V]()
         def cb() -> None:
             self._schedule(post_result=post_result).post_to(future)
         self.scheduler.delayed(cb, after=after)
         return future
-=======
-        if on_future is not None:
-            future = Postable[V]()
-            def schedule_and_post(_: Any) -> None:
-                f = self._schedule(after=after, post_result=post_result)
-                f.when_value(lambda val: future.post(val))
-            on_future.when_value(schedule_and_post)
-            return future
-        return self._schedule(after=after, post_result=post_result)
->>>>>>> 40fd2a9e
 
     def then(self, op: Union[Operation[V, V2], StaticOperation[V2], # type: ignore [type-var]
                              Callable[[], Operation[V, V2]],
