from __future__ import annotations

from abc import ABC, abstractmethod
from enum import Enum, auto
import itertools
import random
from threading import Event, Lock, Thread
from types import TracebackType
from typing import Optional, Final, Mapping, Callable, Literal, \
    TypeVar, Sequence, TYPE_CHECKING, Union, ClassVar, Hashable, Any, Iterator

from erk.basic import not_None
from erk.errors import ErrorHandler, PRINT
from mpam.engine import DevCommRequest, TimerFunc, ClockCallback, \
    Engine, ClockThread, _wait_timeout, Worker, TimerRequest, ClockRequest, \
    ClockCommRequest, TimerDeltaRequest, IdleBarrier
from mpam.exceptions import PadBrokenError
from mpam.types import XYCoord, Dir, OnOff, Delayed, Liquid, RunMode, DelayType, \
    Operation, OpScheduler, Orientation, TickNumber, tick, Ticks, \
    unknown_reagent, waste_reagent, Reagent, ChangeCallbackList, ChangeCallback, \
    Callback
from quantities.SI import sec, ms
from quantities.dimensions import Time, Volume, Frequency
from quantities.temperature import TemperaturePoint, abs_F
from quantities.timestamp import time_now, Timestamp

if TYPE_CHECKING:
    from mpam.drop import Drop
    from mpam.monitor import BoardMonitor
    from mpam.pipettor import PipettingArm

PadArray = Mapping[XYCoord, 'Pad']

T = TypeVar('T')
Modifier = Callable[[T],T]

class BoardComponent:
    board: Final[Board]
    
    def __init__(self, board: Board) -> None:
        self.board = board
    def schedule_communication(self, cb: Callable[[], Optional[Callback]], mode: RunMode, *,  
                               after: Optional[DelayType] = None) -> None:  
        return self.board.schedule(cb, mode=mode, after=after)
    
    def delayed(self, function: Callable[[], T], *,
                after: Optional[DelayType]) -> Delayed[T]:
        return self.board.delayed(function, after=after)
 
    def user_operation(self) -> UserOperation:
        return UserOperation(self.board.in_system().engine.idle_barrier)

BC = TypeVar('BC', bound='BinaryComponent')
        
class BinaryComponent(BoardComponent, OpScheduler[BC]):
    _state: OnOff
    broken: bool
    live: bool
    state_change_callbacks: Final[ChangeCallbackList[OnOff]]
    
    def __init__(self, board: Board, *,
                 initial_state: OnOff = OnOff.OFF,
                 live: bool = True) -> None:
        super().__init__(board)
        self._state = initial_state
        self.broken = False
        self.live = live
        self.set_device_state: Callable[[OnOff], None]
        self.state_change_callbacks = ChangeCallbackList[OnOff]()
        
    @property
    def current_state(self) -> OnOff:
        return self._state

    @current_state.setter
    def current_state(self, val: OnOff) -> None:
        old = self._state
        self._state = val
        self.state_change_callbacks.process(old, val)
        
    def on_state_change(self, cb: ChangeCallback[OnOff], *, key: Optional[Hashable] = None):
        self.state_change_callbacks.add(cb, key=key)
        
    class ModifyState(Operation[BC, OnOff]):
        def _schedule_for(self, obj: BC, *,
                          mode: RunMode = RunMode.GATED, 
                          after: Optional[DelayType] = None,
                          post_result: bool = True,
                          ) -> Delayed[OnOff]:
            
            if obj.broken:
                raise PadBrokenError
            mod = self.mod
            future = Delayed[OnOff]()
            setter = obj.set_device_state
            
            def cb() -> Optional[Callback]:
                old = obj.current_state
                new = mod(old)
                # print(f"Setting {obj} to {new}")
                setter(new)
                obj.current_state= new
                # print(f"Back from setting {obj} val = {obj._state}")
                finish: Optional[Callback] = None if not post_result else (lambda : future.post(old))
                return finish
            
            obj.board.schedule(cb, mode, after=after)
            return future
        
        def __init__(self, mod: Modifier[OnOff]) -> None:
            self.mod: Final[Modifier[OnOff]] = mod
    
    @staticmethod        
    def SetState(val: OnOff) -> ModifyState:
        return BinaryComponent[BC].ModifyState(lambda _ : val)
            
 
    TurnOn: ClassVar[ModifyState]
    TurnOff: ClassVar[ModifyState]
    Toggle: ClassVar[ModifyState]
    
    ...
    
BinaryComponent[BC].TurnOn = BinaryComponent.SetState(OnOff.ON)
BinaryComponent[BC].TurnOff = BinaryComponent.SetState(OnOff.OFF)
BinaryComponent[BC].Toggle = BinaryComponent.ModifyState(lambda s: ~s)
    
    
    
class Pad(BinaryComponent['Pad']):
    location: Final[XYCoord]
    exists: Final[bool]
    
    reserved: bool = False
    # broken: bool
    
    _pads: Final[PadArray]
    _drop: Optional[Drop]
    _dried_liquid: Optional[Drop]
    _neighbors: Optional[Sequence[Pad]] = None
    _all_neighbors: Optional[Sequence[Pad]] = None
    _between_pads: Optional[Mapping[Pad,Pad]] = None
    _well: Optional[Well] = None
    _magnet: Optional[Magnet] = None
    _heater: Optional[Heater] = None
    _extraction_point: Optional[ExtractionPoint] = None
    
    _drop_change_callbacks: Final[ChangeCallbackList[Optional[Drop]]]
        
    @property
    def row(self) -> int:
        return self.location.y 
    @property
    def column(self) -> int:
        return self.location.x
    
    @property
    def well(self) -> Optional[Well]:
        return self._well
    
    @property
    def magnet(self) -> Optional[Magnet]:
        return self._magnet
    
    @property
    def heater(self) -> Optional[Heater]:
        return self._heater
    
    @property
    def extraction_point(self) -> Optional[ExtractionPoint]:
        return self._extraction_point
    
    @property
    def drop(self) -> Optional[Drop]:
        return self._drop
    
    @drop.setter
    def drop(self, drop: Optional[Drop]):
        old = self._drop
        self._drop = drop
        self._drop_change_callbacks.process(old, drop)
    
    @property
    def dried_liquid(self) -> Optional[Drop]:
        return self._dried_liquid
    
    @property
    def neighbors(self) -> Sequence[Pad]:
        ns = self._neighbors
        if ns is None:
            ns = [n for d in (Dir.N,Dir.S,Dir.E,Dir.W) if (n := self.neighbor(d)) is not None]
            self._neighbors = ns
        return ns

    @property
    def all_neighbors(self) -> Sequence[Pad]:
        ns = self._all_neighbors
        if ns is None:
            ns = [n for d in Dir if (n := self.neighbor(d)) is not None]
            self._neighbors = ns
        return ns
    
    @property
    def between_pads(self) -> Mapping[Pad, Pad]:
        bps: Optional[Mapping[Pad,Pad]] = getattr(self, '_between_pads', None)
        if bps is None:
            bps = {p: m for d in Dir.cardinals() 
                   if (m := self.neighbor(d)) is not None 
                        and (p := m.neighbor(d)) is not None}
            self._between_pads = bps
        return bps
    
    def __init__(self, loc: XYCoord, board: Board, *, exists: bool = True) -> None:
        BinaryComponent.__init__(self, board, initial_state=OnOff.OFF, live=exists)
        self.location = loc
        self.exists = exists
        # self.broken = False
        self._pads = board.pad_array
        self._drop = None
        self._dried_liquid = None
        self._drop_change_callbacks = ChangeCallbackList()
        
    def __repr__(self) -> str:
        return f"Pad({self.column},{self.row})"
        
    def neighbor(self, d: Dir) -> Optional[Pad]:
        n = self.board.orientation.neighbor(d, self.location)
        p = self._pads.get(n, None)
        if p is None or not p.exists:
            return None
        return p
    
    @property
    def empty(self) -> bool:
        return self.drop is None
    
    @property
    def safe(self) -> bool:
        w = self.well
        if w is not None and (w.gate_on or w.gate_reserved):
            return False
        return self.empty and all(map(lambda n : n.empty and not n.reserved, self.all_neighbors))
    
    def safe_except(self, padOrWell: Union[Pad, Well]) -> bool:
        if not self.empty:
            return False
        w = self.well
        if w is not None and w is not padOrWell and (w.gate_on or w.gate_reserved):
            return False
        for p in self.all_neighbors:
            if p is not padOrWell and (not p.empty or p.reserved):
                return False
        return True
    
    def reserve(self) -> bool:
        if self.reserved:
            return False
        self.reserved = True
        return True
    
    def on_drop_change(self, cb: ChangeCallback[Optional[Drop]], *, key: Optional[Hashable] = None):
        self._drop_change_callbacks.add(cb, key=key)
    
WellPadLoc = Union[tuple['WellGroup', int], 'Well']

class WellPad(BinaryComponent['WellPad']):
    loc: WellPadLoc
    
    @property
    def has_fluid(self) -> bool:
        return self.current_state is OnOff.ON
        
    def __init__(self, board: Board, 
                 initial_state: OnOff = OnOff.OFF, *, 
                 live: bool = True) -> None:
        BinaryComponent.__init__(self, board, initial_state=initial_state, live=live)
        # print(f"{self}.live = {self.live}")
        
    def __repr__(self) -> str:
        loc = getattr(self, 'loc', None)
        if loc is None:
            return f"WellPad(unassigned, {id(self)})"
        elif isinstance(loc, Well):
            return f"WellPad({loc}[gate])"
        else:
            return f"WellPad({loc[0]}[{loc[1]}]"
            
    def set_location(self, loc: WellPadLoc) -> None:
        self.loc = loc

class WellState(Enum):
    EXTRACTABLE = auto()
    READY = auto()
    DISPENSED = auto()
    ABSORBED = auto()
    
# -1 is the well's gate pad.  Others are indexes into the shared_pads list
WellOpStep = Sequence[int]
WellOpStepSeq = Sequence[WellOpStep]
WellOpSeqDict = Mapping[tuple[WellState,WellState], WellOpStepSeq]

class GateStatus(Enum):
    NOT_YET = auto()
    JUST_ON = auto()
    UNSAFE = auto()

class WellMotion:
    group: Final[WellGroup]
    target: Final[WellState]
    future: Final[Delayed[WellGroup]]
    post_result: Final[bool]
    well_gates: Final[set[WellPad]]
    pad_states: Final[dict[Pad, OnOff]]
    # next_step: int
    on_last_step: bool = False
    one_tick: Final[ClassVar[Ticks]] = 1*tick
    sequence: WellOpStepSeq
    gate_status: GateStatus
    
    def __init__(self, group: WellGroup, target: WellState, *,
                 post_result: bool = True) -> None:
        self.group = group
        self.target = target
        self.future = Delayed[WellGroup]()
        self.post_result = post_result
        self.well_gates = set[WellPad]()
        self.pad_states = {}
        # self.next_step = 0
        self.gate_status = GateStatus.NOT_YET
        
    def try_adopt(self, other: WellMotion) -> bool:
        # This is called from other.do_step(), with the group locked.
        if self.target is not other.target or self.gate_status is GateStatus.UNSAFE:
            return False
        # The other one wants to go to the same place we are, and either we haven't turned 
        # any gates on yet or we just did in this tick.
        
        # If we're dispensing and we already have any of that motion's gates in our set,
        # it'll have to wait until we're done with this one.
        if self.target is WellState.DISPENSED and (self.well_gates & other.well_gates):
            return False
        
        # print(f"Piggybacking")
        self.well_gates.update(other.well_gates)
        if self.gate_status is GateStatus.JUST_ON:
            for gate in other.well_gates:
                gate.schedule(WellPad.TurnOn, post_result = False)
        self.pad_states.update(other.pad_states)
        if self.on_last_step:
            for pad,state in other.pad_states.items():
                pad.schedule(Pad.SetState(state), post_result=False)
        self.future.when_value(lambda g: other.future.post(g))
        return True
        
    # Returns True if it should keep going
    def iterator(self) -> Iterator[bool]:
        group = self.group
        # On the first step, we need to see if this is really necessary or if we 
        # can piggyback onto another motion (or just return) 
        
        # print(f"New motion to {self.target}, gates = {self.well_gates}: {self}")
        
        def with_lock() -> Optional[bool]:
            with group.lock:
                current = group.motion
                if current is not None:
                    # print(f"There already is a motion going to {current.target} (gate_status = {current.gate_status}): {current}")
                    if current.try_adopt(self):
                        # If we can piggyback, we do.
                        return False
                    else:
                        # Otherwise, we'll try again next time.  (I was going to reschedule 
                        # when the current one was done, but it's almost certainly cheaper to
                        # just check each tick.
                        # print(f"Deferring")
                        return True
                # print(f"We're the first")
                elif group.state is self.target:
                    # There's no motion, and we're already where we want to be.
                    # If this is EXTRACTABLE or READY, we're fine, otherwise, we got here
                    # without using our gates, so we need to go through READY again
                    if self.target is WellState.READY or self.target is WellState.EXTRACTABLE:
                        self.future.post(group)
                        # print(f"Already at {self.target}")
                        return False
                if group.state is WellState.READY or self.target is WellState.READY:
                    self.sequence = group.sequences[(group.state, self.target)]
                else:
                    self.sequence = list(group.sequences[(group.state, WellState.READY)])
                    self.sequence += group.sequences[(WellState.READY, self.target)]
                # print(f"Switching from {group.state} to {self.target}: {self.sequence}")
                assert len(self.sequence) > 0
                group.motion = self            
                return None
       
        # This needs to be done as a separate call, because we need to release 
        # the lock each time.
                
        while val := with_lock() is not None:
            yield val
            
        shared_pads = group.shared_pads
        states = list(itertools.repeat(OnOff.OFF, len(shared_pads)))
        gate_state = OnOff.OFF
        
        last_step = self.sequence[-1]
        
        for step in self.sequence:
            on_last_step = step is last_step
            # We squirrel it away so that it can be used in try_adopt()
            self.on_last_step = on_last_step
            for pad_index in step:
                if pad_index == -1:
                    gate_state = OnOff.ON
                    # If we're turning the gates on to dispense, we need to make sure that the 
                    # corresponding exit pads aren't occupied (or we'll slurp the drop back).  
                    # If any are, we just return and try again next time.
                    if self.target is WellState.DISPENSED:
                        for g in self.well_gates:
                            w = g.loc
                            assert isinstance(w, Well)
                            while not w.exit_pad.empty:
                                yield True
                else:
                    states[pad_index] = OnOff.ON

            # if we're on the last step and we would turn on any exit pads, we need to 
            # make sure that they're safe
            # TODO: Do I need to reserve them? (Probably)
            if on_last_step:
                for (pad, state) in self.pad_states.items():
                    pw = pad.well
                    assert pw is not None
                    while state is OnOff.ON and not pad.safe_except(pw):
                        yield True
            for (i, shared) in enumerate(shared_pads):
                shared.schedule(WellPad.SetState(states[i]), post_result=False)
            for gate in self.well_gates:
                gate.schedule(WellPad.SetState(gate_state), post_result=False)
                gs = self.gate_status
                if gate_state is OnOff.ON:
                    self.gate_status = GateStatus.JUST_ON if gs is GateStatus.NOT_YET else GateStatus.UNSAFE
                elif gs is GateStatus.JUST_ON:
                    self.gate_status = GateStatus.UNSAFE
                
            if on_last_step:
                # we're done.  If there are any (exit) pads to twiddle, we do it now.
                for (pad, state) in self.pad_states.items():
                    # print(f"Exit pad {pad} going to {state}")
                    pad.schedule(Pad.SetState(state), post_result=False)
                # And on the other side, we clean up
                def cb() -> None:
                    # Any gates we turned on, we turn off at the next tick
                    for gate in self.well_gates:
                        gate.schedule(WellPad.TurnOff, post_result=False)
                    with group.lock:
                        group.motion = None
                        group.state = self.target
                        if self.post_result:
                            self.future.post(group)
                group.board.after_tick(cb)
                yield False
            else:
                # Otherwise we do the next step the next time around
                yield True
            
                    
    
class WellGroup(BoardComponent, OpScheduler['WellGroup']):
    name: Final[str]
    shared_pads: Final[Sequence[WellPad]]
    wells: list[Well]
    sequences: Final[WellOpSeqDict]
    
    lock: Final[Lock]
    
    state: WellState
    motion: Optional[WellMotion]
    
    
    def __init__(self, name: str, 
                 board: Board,
                 pads: Sequence[WellPad],
                 sequences: WellOpSeqDict) -> None:
        BoardComponent.__init__(self, board)
        self.name = name
        self.shared_pads = pads
        for (index, pad) in enumerate(pads):
            pad.set_location((self, index))
        self.sequences = sequences
        self.wells = []
        
        self.state = WellState.EXTRACTABLE
        self.motion = None
        self.lock = Lock()
        
    def __repr__(self) -> str:
        return f"WellGroup[{self.name}]"
        
    def add_well(self, well: Well) -> None:
        self.wells.append(well)
        
    class TransitionTo(Operation['WellGroup','WellGroup']):
        target: Final[WellState]
        well: Final[Optional[Well]]
        
        def __init__(self, target: WellState, *,
                     well: Optional[Well] = None) -> None:
            self.target = target
            self.well = well
            
        def _schedule_for(self, group: WellGroup, *,
                          mode: RunMode = RunMode.GATED, 
                          after: Optional[DelayType] = None,
                          post_result: bool = True,
                          )-> Delayed[WellGroup]:
            board = group.board
            motion = WellMotion(group, self.target, post_result=post_result)
            well = self.well
            if well is not None:
                motion.well_gates.add(well.gate)
                target = self.target
                # assert target is WellState.DISPENSED or target is WellState.ABSORBED, \
                    # f"Well provided on transition to {target}"
                motion.pad_states[well.exit_pad] = OnOff.ON if target is WellState.DISPENSED else OnOff.OFF
            
            def before_tick() -> Iterator[Optional[Ticks]]:
                iterator = motion.iterator()
                one_tick = 1*tick
                while next(iterator):
                    yield one_tick
                yield None
            iterator = before_tick()
            board.before_tick(lambda: next(iterator), delta=mode.gated_delay(after))
            return motion.future
    
PadBounds = Sequence[tuple[float,float]]

class WellShape:
    gate_pad_bounds: Final[PadBounds]
    shared_pad_bounds: Final[Sequence[Union[PadBounds, Sequence[PadBounds]]]]
    reagent_id_circle_center: tuple[float,float]
    reagent_id_circle_radius: float
    
    def __init__(self, *, 
                 gate_pad_bounds: PadBounds,
                 shared_pad_bounds: Sequence[Union[PadBounds, Sequence[PadBounds]]],
                 reagent_id_circle_center: tuple[float, float],
                 reagent_id_circle_radius: float = 1):
        self.gate_pad_bounds = gate_pad_bounds
        self.shared_pad_bounds = shared_pad_bounds
        self.reagent_id_circle_center = reagent_id_circle_center
        self.reagent_id_circle_radius = reagent_id_circle_radius
        
WellVolumeSpec = Union[Volume, Callable[[], Volume]]
    
class Well(OpScheduler['Well'], BoardComponent):
    number: Final[int]
    group: Final[WellGroup]
    capacity: Final[Volume]
    dispensed_volume: Final[Volume]
    is_voidable: Final[bool]
    exit_pad: Final[Pad]
    gate: Final[WellPad]
    gate_reserved: bool = False
    _contents: Optional[Liquid]
    _shape: Final[Optional[WellShape]]
    
    _liquid_change_callbacks: Final[ChangeCallbackList[Optional[Liquid]]]
   
    @property
    def contents(self) -> Optional[Liquid]:
        return self._contents
    
    @contents.setter
    def contents(self, liquid: Optional[Liquid]):
        old = self._contents
        self._contents = liquid
        self._liquid_change_callbacks.process(old, liquid)
    
    @property
    def volume(self) -> Volume:
        c = self._contents
        if c is None:
            return Volume.ZERO()
        else:
            return c.volume
        
    @property
    def reagent(self) -> Reagent:
        c = self._contents
        if c is None:
            return unknown_reagent
        else:
            return c.reagent

    @property    
    def remaining_capacity(self) -> Volume:
        return self.capacity-self.volume
        
    @property
    def drop_availability(self) -> float:
        return self.volume.ratio(self.dispensed_volume)
    
    @property
    def empty(self) -> bool:
        return self.drop_availability < 1
    
    @property
    def available(self) -> bool:
        c = self._contents
        return c is None or c.volume==Volume.ZERO() and not c.inexact
    
    @property
    def gate_on(self) -> bool:
        return self.gate.current_state is OnOff.ON
    
    # refill if dispensing would take you to this level
    _min_fill: Optional[WellVolumeSpec] = None
    
    @property
    def min_fill(self) -> Volume:
        return self.volume_from_spec(self._min_fill, lambda: self.dispensed_volume)
    
    @min_fill.setter
    def min_fill(self, volume: Optional[WellVolumeSpec]) -> None:
        self._min_fill = volume
    
    # empty if absorbing would take you above this level
    _max_fill: Optional[WellVolumeSpec] = None

    @property
    def max_fill(self) -> Volume:
        return self.volume_from_spec(self._max_fill, lambda: Volume.ZERO())
    
    @max_fill.setter
    def max_fill(self, volume: Optional[WellVolumeSpec]) -> None:
        self._max_fill = volume
    
    # when refilling, fill to this level
    _fill_to: Optional[WellVolumeSpec] = None

    @property
    def fill_to(self) -> Volume:
        return self.volume_from_spec(self._fill_to, lambda: self.capacity)
    
    @fill_to.setter
    def fill_to(self, volume: Optional[WellVolumeSpec]) -> None:
        self._fill_to = volume
        
    # when emptying, empty to this level
    _empty_to: Optional[WellVolumeSpec] = None
    
    @property
    def empty_to(self) -> Volume:
        return self.volume_from_spec(self._empty_to, lambda: Volume.ZERO())
    
    @empty_to.setter
    def empty_to(self, volume: Optional[WellVolumeSpec]) -> None:
        self._empty_to = volume
    
    def __init__(self, *,
                 board: Board,
                 number: int,
                 group: WellGroup,
                 exit_pad: Pad,
                 gate: WellPad,
                 capacity: Volume,
                 dispensed_volume: Volume,
                 is_voidable: bool = False,
                 shape: Optional[WellShape] = None,
                 ) -> None:
        BoardComponent.__init__(self, board)
        self.number = number
        self.group = group
        self.exit_pad = exit_pad
        self.gate = gate
        self.capacity = capacity
        self.dispensed_volume = dispensed_volume
        self.is_voidable = is_voidable
        self._contents = None
        self._shape = shape
        self._liquid_change_callbacks = ChangeCallbackList()
        

        group.add_well(self)
        assert exit_pad._well is None, f"{exit_pad} is already associated with {exit_pad.well}"
        exit_pad._well = self
        gate.set_location(self)
        
    def volume_from_spec(self, spec: Optional[WellVolumeSpec], default_fn: Callable[[], Volume]) -> Volume:
        if spec is None:
            return default_fn()
        if isinstance(spec, Volume):
            return spec
        return spec()
        
    def __repr__(self) -> str:
        return f"Well[{self.number} <> {self.exit_pad}]"
    
    def _can_accept(self, reagent: Reagent) -> bool:
        if self.available: return True
        my_r = self.reagent
        return (my_r == reagent
                or my_r == unknown_reagent 
                or reagent == unknown_reagent
                or my_r == waste_reagent) 
        
    def transfer_in(self, liquid: Liquid, *,
                    volume: Optional[Volume] = None, 
                    on_overflow: ErrorHandler = PRINT,
                    on_reagent_mismatch: ErrorHandler = PRINT) -> None:
        if volume is None:
            volume = liquid.volume
        on_overflow.expect_true(self.remaining_capacity >= volume,
                    lambda : f"Tried to add {volume} to {self}.  Remaining capacity only {self.remaining_capacity}")
        # available implies _contents is not None, but MyPy can't do the inference for the else
        # clause if I don't check it here.
        if self._contents is None or self.available:
            self.contents = Liquid(liquid.reagent, volume)
        else:
            r = self._contents.reagent
            on_reagent_mismatch.expect_true(self._can_accept(liquid.reagent),
                                            lambda : f"Adding {liquid.reagent} to {self} containing {r}")
            self._contents.mix_in(liquid)
        self._liquid_change_callbacks.process(self._contents, self._contents)
        # print(f"{self} now contains {self.contents}")
            
    def transfer_out(self, volume: Volume, *,
                     on_empty: ErrorHandler = PRINT) -> Liquid:
        on_empty.expect_true(self.volume>= 0.99*volume,
                    lambda : f"Tried to draw {volume} from {self}, which only has {self.volume}")
        reagent: Reagent
        if self._contents is None:
            reagent = unknown_reagent
        else:
            reagent = self._contents.reagent
            # print(f"Removing {volume} from {self._contents}")
            self._contents -= volume
        self._liquid_change_callbacks.process(self._contents, self._contents)
        # print(f"{self} now contains {self.contents}")
        return Liquid(reagent, volume)

    def contains(self, content: Union[Liquid, Reagent],
                 *, on_overflow: ErrorHandler = PRINT) -> None:
        if isinstance(content, Reagent):
            liquid = Liquid(content, Volume.ZERO())
        else:
            liquid = content
        on_overflow.expect_true(liquid.volume <= self.capacity,
                                lambda : f"Asserted {self} contains {liquid}. Capacity only {self.capacity}")
        self._contents = None
        self.transfer_in(liquid, volume=min(liquid.volume, self.capacity))
        # print(f"Volume is now {self.volume}")
        
    def reserve_gate(self) -> bool:
        if self.gate_reserved:
            return False
        self.gate_reserved = True
        return True
    
    def pipetting_arm(self) -> Optional[PipettingArm]:
        return None

    def add(self, liquid: Liquid, *,
            mix_result: Optional[Union[Reagent, str]] = None,
            on_insufficient: ErrorHandler = PRINT,
            on_no_source: ErrorHandler = PRINT
            ) -> Delayed[Well]:
        arm = self.pipetting_arm()
        assert arm is not None, f"{self} has no pipetting arm and add() was not overridden"
        
        arm_future = arm.schedule(arm.Supply(liquid, self,
                                             mix_result=mix_result,
                                             on_insufficient=on_insufficient,
                                             on_no_source=on_no_source))
        return arm_future.triggering(value=self)
    
    def refill(self, *, reagent: Optional[Reagent] = None) -> Delayed[Well]:
        volume = self.fill_to - self.volume
        assert volume > Volume.ZERO(), f"refill(volume={volume}) called on {self}"
        if reagent is None:
            reagent = self.reagent
        return self.add(Liquid(reagent, volume))
    

    def ensure_content(self, 
                       volume: Optional[Volume] = None,
                       reagent: Optional[Reagent] = None,
                       *, on_reagent_mismatch: ErrorHandler = PRINT
                       ) -> Delayed[Well]:
        if volume is None:
            volume = self.dispensed_volume
        if reagent is not None:
            on_reagent_mismatch.expect_true(self._can_accept(reagent),
                                            lambda : f"Adding {reagent} to {self} containing {self.reagent}")
        current_volume = self.volume
        resulting_volume = current_volume - volume
        if resulting_volume >= self.min_fill:
            return Delayed.complete(self)
        return self.refill(reagent=reagent)
                    
    def on_liquid_change(self, cb: ChangeCallback[Optional[Liquid]], *, key: Optional[Hashable] = None) -> None:
        self._liquid_change_callbacks.add(cb, key=key)
        
        
class Magnet(BinaryComponent['Magnet']): 
    pads: Final[Sequence[Pad]]
    
    def __init__(self, board: Board, *, pads: Sequence[Pad]) -> None:
        BinaryComponent.__init__(self, board)
        self.pads = pads
        for pad in pads:
            pad._magnet = self
            
    def __repr__(self) -> str:
        return f"Magnet({', '.join(str(self.pads))})"
    
class HeatingMode(Enum):
    OFF = auto()
    MAINTAINING = auto()
    HEATING = auto()
    COOLING = auto()
    
    
class Heater(OpScheduler['Heater'], BoardComponent):
    num: Final[int]
    pads: Final[Sequence[Pad]]
    mode: HeatingMode
    _last_reading: Optional[TemperaturePoint]
    _target: Optional[TemperaturePoint]
    polling_interval: Final[Time]
    _temperature_change_callbacks: Final[ChangeCallbackList[Optional[TemperaturePoint]]]
    _target_change_callbacks: Final[ChangeCallbackList[Optional[TemperaturePoint]]]
    _lock: Final[Lock]
    _current_op_key: Any
    
    @property
    def current_temperature(self) -> Optional[TemperaturePoint]:
        return self._last_reading
    
    @current_temperature.setter
    def current_temperature(self, new: Optional[TemperaturePoint]) -> None:
        old = self._last_reading
        self._last_reading = new
        self._temperature_change_callbacks.process(old, new)
        
    @property
    def target(self) -> Optional[TemperaturePoint]:
        return self._target
    
    @target.setter
    def target(self, new: Optional[TemperaturePoint]) -> None:
        old = self._target
        self._target = new
        self._target_change_callbacks.process(old, new)
        
    def __init__(self, num: int, board: Board, *, 
                 pads: Sequence[Pad],
                 polling_interval: Time) -> None:
        BoardComponent.__init__(self, board)
        self.num = num
        self.pads = pads
        self.mode = HeatingMode.OFF
        self.polling_interval = polling_interval
        self._last_reading = None
        self._target = None
        self._temperature_change_callbacks = ChangeCallbackList()
        self._target_change_callbacks = ChangeCallbackList()
        self._lock = Lock()
        self._current_op_key = None
        for pad in pads:
            pad._heater = self
            
    def __repr__(self) -> str:
        return f"Heater({self.num})"
    
    # If the implementation doesn't override, then we always get back None (immediately)
    def poll(self) -> Delayed[Optional[TemperaturePoint]]:
        future = Delayed[Optional[TemperaturePoint]]()
        future.post(None)
        return future
        
        
    def on_temperature_change(self, cb: ChangeCallback[Optional[TemperaturePoint]], *, key: Optional[Hashable] = None):
        self._temperature_change_callbacks.add(cb, key=key)

    def on_target_change(self, cb: ChangeCallback[Optional[TemperaturePoint]], *, key: Optional[Hashable] = None):
        self._target_change_callbacks.add(cb, key=key)
        
    class SetTemperature(Operation['Heater','Heater']):
        target: Final[Optional[TemperaturePoint]]
        
        def _schedule_for(self, heater: Heater, *,
                          mode: RunMode = RunMode.GATED, 
                          after: Optional[DelayType] = None,
                          post_result: bool = True,
                          ) -> Delayed[Heater]:
            future = Delayed[Heater]()
            target = self.target
            
            def do_it() -> None:
                ambient_threshold = 80*abs_F
                with heater._lock:
                    if heater._current_op_key is not None:
                        heater._temperature_change_callbacks.remove(heater._current_op_key)
                    heater.target = target
                    temp = heater.current_temperature
                    
                    mode: HeatingMode
                    if temp is None:
                        mode = HeatingMode.OFF if target is None else HeatingMode.HEATING
                        if post_result:
                            future.post(heater)
                        return
                    elif temp == target:
                        mode = HeatingMode.MAINTAINING
                        if post_result:
                            future.post(heater)
                        return
                    elif target is None and temp < ambient_threshold:
                        mode = HeatingMode.OFF
                        if post_result:
                            future.post(heater)
                        return
                    elif target is None or temp > target:
                        mode = HeatingMode.COOLING
                    else:
                        mode = HeatingMode.HEATING
                    heater.mode = mode
                    key = (heater, f"Temp->{target}", random.random())
                    
                    user_op = heater.user_operation()
                    
                    user_op.__enter__()
                
                    def check(old: Optional[TemperaturePoint], new: Optional[TemperaturePoint]):  # @UnusedVariable
                        assert mode is HeatingMode.HEATING or mode is HeatingMode.COOLING
                        if new is None:
                            # Not much we can do if we don't get a reading
                            return
                        if mode is HeatingMode.HEATING:
                            assert target is not None
                            done = new >= target
                        elif target is None:
                            done = new < ambient_threshold
                        else:
                            done = new <= target
                        
                        if done:
                            with heater._lock:
                                user_op.__exit__(None, None, None)
                                heater.mode = HeatingMode.OFF if target is None else HeatingMode.MAINTAINING
                                heater._temperature_change_callbacks.remove(key)
                            if post_result:
                                future.post(heater)
                    heater.on_temperature_change(check, key=key)
            heater.board.schedule(do_it, mode, after=after)
            return future
            
        
        def __init__(self, target: Optional[TemperaturePoint]) -> None:
            self.target = target
    
class ExtractionPoint(OpScheduler['ExtractionPoint'], BoardComponent, ABC):
    pad: Final[Pad]
    
    def __init__(self, pad: Pad) -> None:
        BoardComponent.__init__(self, pad.board)
        self.pad = pad
        pad._extraction_point = self

    def pipetting_arm(self) -> Optional[PipettingArm]:
        return None

    def transfer_out(self, *,
                     liquid: Optional[Liquid] = None,
                     on_no_sink: ErrorHandler = PRINT
                     ) -> Delayed[Liquid]:
        arm = self.pipetting_arm()
        assert arm is not None, f"{self} has no pipetting arm and transfer_out() not overridden"
        if liquid is None:
            drop = not_None(self.pad.drop)
            liquid = drop.liquid
        arm_future = arm.schedule(arm.Extract(liquid.volume, self,
                                             on_no_sink = on_no_sink))
        return arm_future

    def transfer_in(self, liquid: Liquid, *,                            # @UnusedVariable
                     mix_result: Optional[Union[Reagent, str]]=None,    # @UnusedVariable
                     on_insufficient: ErrorHandler=PRINT,               # @UnusedVariable
                     on_no_source: ErrorHandler=PRINT                   # @UnusedVariable
                     ) -> Delayed[Drop]:
        arm = self.pipetting_arm()
        assert arm is not None, f"{self} has no pipetting arm and transfer_in() not overridden"
        arm_future = arm.schedule(arm.Supply(liquid, self,
                                             mix_result = mix_result,
                                             on_insufficient = on_insufficient,
                                             on_no_source = on_no_source))
        from mpam.drop import Drop # @Reimport
        future = Delayed[Drop]()
        arm_future.post_transformed_to(future, lambda _: not_None(self.pad.drop))
        return future
       
<<<<<<< HEAD
    def reserve_pad(self, expect_drop: bool) -> Delayed[None]:
        pad = self.pad
        return pad.board.on_condition(lambda: pad.reserve() 
                                                and expect_drop == (pad.drop is not None),
=======
    def reserve_pad(self, *, expect_drop: bool = False) -> Delayed[None]:
        pad = self.pad
        return pad.board.on_condition(lambda: expect_drop == (pad.drop is not None) 
                                                and pad.reserve(),
>>>>>>> a8c3147f
                                      lambda: None)
        
    def ensure_drop(self) -> Delayed[None]:
        pad = self.pad
        return pad.board.on_condition(lambda: pad.drop is not None, lambda: None)

    class TransferIn(Operation['ExtractionPoint', 'Drop']):
        reagent: Final[Reagent]
        volume: Final[Optional[Volume]]
        mix_result: Final[Optional[Union[Reagent, str]]]
        on_insufficient: Final[ErrorHandler]
        on_no_source: Final[ErrorHandler]
        
        def __init__(self, reagent: Reagent, volume: Optional[Volume] = None, *,
                     mix_result: Optional[Union[Reagent, str]] = None,
                     on_insufficient: ErrorHandler = PRINT,
                     on_no_source: ErrorHandler = PRINT
                     ) -> None:
            self.reagent = reagent
            self.volume = volume
            self.mix_result = mix_result
            self.on_insufficient = on_insufficient
            self.on_no_source = on_no_source
            
        def _schedule_for(self, extraction_point: ExtractionPoint, *,
                          mode: RunMode = RunMode.GATED, # @UnusedVariable
                          after: Optional[DelayType] = None,
                          post_result: bool = True, # @UnusedVariable
                          ) -> Delayed[Drop]:
            from mpam.drop import Drop # @Reimport
            liquid = Liquid(self.reagent, 
                            extraction_point.board.drop_size if self.volume is None else self.volume)
            future = Delayed[Drop]()
            def do_it() -> None:
                extraction_point.transfer_in(liquid,
                                             mix_result = self.mix_result,
                                             on_insufficient = self.on_insufficient,
                                             on_no_source = self.on_no_source
                                             ).post_to(future)

            extraction_point.delayed(do_it, after=after)
            return future

    class TransferOut(Operation['ExtractionPoint', 'Liquid']):
        volume: Final[Optional[Volume]]
        on_no_sink: Final[ErrorHandler]

        def __init__(self, volume: Optional[Volume] = None, *,
                     on_no_sink: ErrorHandler = PRINT
                     ) -> None:
            self.volume = volume
            self.on_no_sink = on_no_sink

        def _schedule_for(self, extraction_point: ExtractionPoint, *,
                          mode: RunMode = RunMode.GATED,
                          after: Optional[DelayType] = None,
                          post_result: bool = True, # @UnusedVariable
                          ) -> Delayed[Liquid]:
            future = Delayed[Liquid]()
            def do_it() -> None:
                drop = not_None(extraction_point.pad.drop)
                liquid = Liquid(drop.reagent,
                                drop.volume if self.volume is None else self.volume)
                extraction_point.transfer_out(liquid = liquid,
                                              on_no_sink = self.on_no_sink
                                             ).post_to(future)

            extraction_point.delayed(do_it, after=after)
            return future
        
    
class SystemComponent(ABC):
    system: Optional[System] = None
    _after_update: Final[list[Callback]]
    _monitor_callbacks: Final[list[Callback]]
    
    def __init__(self) -> None:
        self._after_update = []
        self._monitor_callbacks = []
        
    def join_system(self, system: System) -> None:
        self.system = system
        
    def in_system(self) -> System:
        return not_None(self.system)

    @abstractmethod    
    def update_state(self) -> None:
        self.finish_update()
    
    def add_monitor(self, cb: Callback) -> None:
        self._monitor_callbacks.append(cb)
    
    def finish_update(self) -> None:
        # This is assumed to only be called in the DevComm thread, so
        # no locking is necessary.
        for cb in self._after_update:
            cb()
        self._after_update.clear()
        for cb in self._monitor_callbacks:
            cb()
        
    def make_request(self, cb: Callable[[], Optional[Callback]]) -> DevCommRequest:
        def req() -> tuple[SystemComponent]:
            new_cb = cb()
            if new_cb is not None:
                self._after_update.append(new_cb)
            return (self,)
        return req
    
    def communicate(self, cb: Callable[[], Optional[Callback]], delta: Time=Time.ZERO()):
        req = self.make_request(cb)
        sys = self.in_system()
        if delta > Time.ZERO():
            self.call_after(delta, lambda : sys.communicate(req))
        else:
            sys.communicate(req)
        
    def call_at(self, t: Timestamp, fn: Callback, *, daemon: bool = False):
        self.in_system().call_at(t, fn, daemon=daemon)
        
    def call_after(self, delta: Time, fn: Callback, *, daemon: bool = False):
        self.in_system().call_after(delta, fn, daemon=daemon)
        
    def before_tick(self, fn: ClockCallback, *, delta: Ticks = Ticks.ZERO()) -> None:
        self.in_system().before_tick(fn, delta=delta)

    def after_tick(self, fn: ClockCallback, *, delta: Ticks = Ticks.ZERO()):
        self.in_system().after_tick(fn, delta=delta)

    def on_tick(self, cb: Callable[[], Optional[Callback]], *, delta: Ticks = Ticks.ZERO()):
        req = self.make_request(cb)
        self.in_system().on_tick(req, delta=delta)
        
    def delayed(self, function: Callable[[], T], *,
                after: Optional[DelayType]) -> Delayed[T]:
        return self.in_system().delayed(function, after=after)
 
    def schedule(self, cb: Callable[[], Optional[Callback]], mode: RunMode, *, 
                 after: Optional[DelayType] = None) -> None:
        if mode.is_gated:
            self.on_tick(cb, delta=mode.gated_delay(after))
        else:
            self.communicate(cb, delta=mode.asynchronous_delay(after))
      
    def user_operation(self) -> UserOperation:
        return UserOperation(not_None(self.system).engine.idle_barrier)
    
    def on_condition(self, pred: Callable[[], bool],
                     val_fn: Callable[[], T]) -> Delayed[T]:
        if pred():
            return Delayed.complete(val_fn())
        future = Delayed[T]()
        one_tick = 1 * tick
        def keep_trying() -> Iterator[Optional[Ticks]]:
            while not pred():
                yield one_tick
            future.post(val_fn())
            yield None
            
        iterator = keep_trying()
        self.before_tick(lambda: next(iterator))
<<<<<<< HEAD

=======
>>>>>>> a8c3147f
        return future
       
    # def schedule_before(self, cb: C):

class Board(SystemComponent):
    pads: Final[PadArray]
    wells: Final[Sequence[Well]]
    magnets: Final[Sequence[Magnet]]
    heaters: Final[Sequence[Heater]]
    extraction_points: Final[Sequence[ExtractionPoint]]
    _well_groups: Mapping[str, WellGroup]
    orientation: Final[Orientation]
    drop_motion_time: Final[Time]
    _drop_size: Volume
    _reserved_well_gates: list[Well]
    _lock: Final[Lock]
    
    def __init__(self, *, 
                 pads: PadArray,
                 wells: Sequence[Well],
                 magnets: Optional[Sequence[Magnet]] = None,
                 heaters: Optional[Sequence[Heater]] = None,
                 extraction_points: Optional[Sequence[ExtractionPoint]] = None,
                 orientation: Orientation,
                 drop_motion_time: Time) -> None:
        super().__init__()
        self.pads = pads
        self.wells = wells
        self.magnets = [] if magnets is None else magnets
        self.heaters = [] if heaters is None else heaters
        self.extraction_points = [] if extraction_points is None else extraction_points
        self.orientation = orientation
        self.drop_motion_time = drop_motion_time
        self._lock = Lock()
        self._reserved_well_gates = []

    def stop(self) -> None:
        pass    
    def abort(self) -> None:
        pass
    
    @property
    def pad_array(self) -> PadArray:
        return self.pads
    
    def pad_at(self, x: int, y: int) -> Pad:
        return self.pads[XYCoord(x,y)]
    
    @property
    def max_row(self) -> int:
        return max(coord.y for coord in self.pads)

    @property
    def min_row(self) -> int:
        return min(coord.y for coord in self.pads)

    @property
    def max_column(self) -> int:
        return max(coord.x for coord in self.pads)

    @property
    def min_column(self) -> int:
        return min(coord.x for coord in self.pads)
    
    @property
    def well_groups(self) -> Mapping[str, WellGroup]:
        cache: Optional[Mapping[str, WellGroup]] = getattr(self, '_well_groups', None)
        if cache is None:
            cache = {well.group.name: well.group for well in self.wells}
            self._well_groups = cache
        return cache
    
    @property
    def drop_size(self) -> Volume:
        cache: Optional[Volume] = getattr(self, '_drop_size', None)
        if cache is None:
            cache = self.wells[0].dispensed_volume
            assert all(w.dispensed_volume==cache for w in self.wells), "Not all wells dispense the same volume"
            self._drop_size = cache
        return cache
    
class UserOperation(Worker):
    def __init__(self, idle_barrier: IdleBarrier) -> None:
        super().__init__(idle_barrier)
    
    def __enter__(self) -> UserOperation:
        self.not_idle()
        return self
    
    def __exit__(self, 
                 exc_type: Optional[type[BaseException]],  # @UnusedVariable
                 exc_val: Optional[BaseException],  # @UnusedVariable
                 exc_tb: Optional[TracebackType]) -> Literal[False]:  # @UnusedVariable
        self.idle()
        return False

class Clock:
    system: Final[System]
    engine: Final[Engine]
    clock_thread: Final[ClockThread]
    def __init__(self, system: System) -> None:
        self.system = system
        self.engine = system.engine
        self.clock_thread = system.engine.clock_thread
        
    @property
    def update_interval(self) -> Time:
        return self.clock_thread.update_interval
    
    @update_interval.setter
    def update_interval(self, interval: Time) -> None:
        self.clock_thread.update_interval = interval
        
    @property
    def update_rate(self) -> Frequency:
        return 1/self.update_interval
    
    @update_rate.setter
    def update_rate(self, rate: Frequency) -> None:
        self.update_interval = 1/rate
    
    @property
    def next_tick(self) -> TickNumber:
        return self.clock_thread.next_tick
    
    @property
    def last_tick(self) -> TickNumber:
        return self.next_tick-1*tick
    
    @property
    def running(self) -> bool:
        return self.clock_thread.running
    
    def before_tick(self, fn: ClockCallback, tick: Optional[TickNumber] = None, delta: Optional[Ticks] = None) -> None:
        if tick is not None:
            assert delta is None, "Clock.before_tick() called with both tick and delta specified"
            delta = max(Ticks.ZERO(), tick-self.next_tick)
        elif delta is None:
            delta = Ticks.ZERO()
        self.system.before_tick(fn, delta=delta)

    def after_tick(self, fn: ClockCallback, tick: Optional[TickNumber] = None, delta: Optional[Ticks] = None) -> None:
        if tick is not None:
            assert delta is None, "Clock.after_tick() called with both tick and delta specified"
            delta = max(Ticks.ZERO(), tick-self.next_tick)
        elif delta is None:
            delta = Ticks.ZERO()
        self.system.after_tick(fn, delta=delta)
    
    # Calling await_tick() when the clock isn't running only works if there is another thread that
    # will advance it.  
    def await_tick(self, tick: Optional[TickNumber] = None, delta: Optional[Ticks] = None) -> None:
        if tick is not None:
            assert delta is None, "Clock.await_tick() called with both tick and delta specified"
            delta = tick-self.next_tick
        elif delta is None:
            delta = Ticks.ZERO()
        if delta >= 0:
            e = Event()
            def cb():
                e.signal()
            self.clock_thread.after_tick([(delta, cb)])
            while not e.is_set():
                e.wait(_wait_timeout)

    def advance(self, min_delay: Optional[Time] = None) -> None:
        assert not self.running, "Clock.advance_clock() called while clock is running"
        ct = self.clock_thread
        if min_delay is not None:
            next_allowed = ct.last_tick_time+min_delay
            if next_allowed > time_now():
                def do_advance():
                    ct.wake_up()
                self.system.engine.call_at([(next_allowed, do_advance, False)])
                return
        ct.wake_up()
        
    def start(self, interval: Optional[Union[Time,Frequency]] = None) -> None:
        assert not self.running, "Clock.start() called while clock is running"
        if isinstance(interval, Frequency):
            interval = (1/interval).a(Time)
        self.clock_thread.start_clock(interval)
        
    def pause(self) -> None:
        assert self.running, "Clock.pause() called while clock is running"
        self.clock_thread.pause_clock()

class Batch:
    system: Final[System]
    nested: Final[Optional[Batch]]
    
    buffer_communicate: list[DevCommRequest]
    buffer_call_at: list[TimerRequest]
    buffer_call_after: list[TimerDeltaRequest]
    buffer_before_tick: list[ClockRequest]
    buffer_after_tick: list[ClockRequest]
    buffer_on_tick: list[ClockCommRequest]
    
    def __init__(self, system: System, *, nested: Optional[Batch]) -> None:
        self.system = system
        self.nested = nested
        self.buffer_communicate = []
        self.buffer_call_at = []
        self.buffer_call_after = []
        self.buffer_before_tick = []
        self.buffer_after_tick = []
        self.buffer_on_tick = []

    def communicate(self, reqs: Sequence[DevCommRequest]) -> None:
        self.buffer_communicate.extend(reqs)
        
    def call_at(self, reqs: Sequence[TimerRequest]) -> None:
        self.buffer_call_at.extend(reqs)
        
    def call_after(self, reqs: Sequence[TimerDeltaRequest]) -> None:
        self.buffer_call_after.extend(reqs)
        
    def before_tick(self, reqs: Sequence[ClockRequest]) -> None:
        self.buffer_before_tick.extend(reqs)

    def after_tick(self, reqs: Sequence[ClockRequest]) -> None:
        self.buffer_after_tick.extend(reqs)

    def on_tick(self, reqs: Sequence[ClockCommRequest]) -> None:
        self.buffer_on_tick.extend(reqs)
                
    def __enter__(self) -> Batch:
        return self

    # I'm currently assuming that if we get an exception,
    # we don't want to try to do the communication.  Instead
    # we just return, clearing ourselves from the system
    # if we're not nested    
    def __exit__(self, 
                 exc_type: Optional[type[BaseException]], 
                 exc_val: Optional[BaseException],  # @UnusedVariable
                 exc_tb: Optional[TracebackType]) -> Literal[False]:  # @UnusedVariable
        if exc_type is None:
            sink: Union[Batch,Engine] = self.nested or self.system.engine
            sink.communicate(self.buffer_communicate)
            sink.call_at(self.buffer_call_at)
            sink.call_after(self.buffer_call_after)
            sink.before_tick(self.buffer_before_tick)
            sink.after_tick(self.buffer_after_tick)
            sink.on_tick(self.buffer_on_tick)
            with self.system._batch_lock:
                self.system._batch = self.nested
        return False
    
class System:
    board: Board
    engine: Engine
    clock: Clock
    _batch_lock: Final[Lock]
    _batch: Optional[Batch]
    monitor: Optional[BoardMonitor] = None
    
    def __init__(self, *, board: Board):
        self.board = board
        self.engine = Engine(default_clock_interval=board.drop_motion_time)
        self.clock = Clock(self)
        self._batch = None
        self._batch_lock = Lock()
        board.join_system(self)

    def __enter__(self) -> System:
        self.engine.__enter__()
        return self
    
    def __exit__(self, 
                 exc_type: Optional[type[BaseException]], 
                 exc_val: Optional[BaseException], 
                 exc_tb: Optional[TracebackType]) -> bool:
        return self.engine.__exit__(exc_type, exc_val, exc_tb)
    
    def stop(self) -> None:
        self.engine.stop()
        self.board.stop()
        
    def abort(self) -> None:
        self.engine.abort()
        self.board.abort()
        
    def _channel(self) -> Union[Batch, Engine]:
        with self._batch_lock:
            return self._batch or self.engine
    def communicate(self, req: DevCommRequest) -> None:
        self._channel().communicate([req])
        
    def call_at(self, t: Timestamp, fn: TimerFunc, *, daemon: bool = False) -> None:
        self._channel().call_at([(t, fn, daemon)])
        
    def call_after(self, delta: Time, fn: TimerFunc, *, daemon: bool = False) -> None:
        self._channel().call_after([(delta, fn, daemon)])
        
    def before_tick(self, fn: ClockCallback, *, delta: Ticks=Ticks.ZERO()) -> None:
        self._channel().before_tick([(delta, fn)])

    def after_tick(self, fn: ClockCallback, *, delta: Ticks = Ticks.ZERO()):
        self._channel().after_tick([(delta, fn)])
        

    def on_tick(self, req: DevCommRequest, *, delta: Ticks = Ticks.ZERO()):
        self._channel().on_tick([(delta, req)])
        
    def delayed(self, function: Callable[[], T], *,
                after: Optional[DelayType]) -> Delayed[T]:
        if after is None:
            return Delayed.complete(function())
        future = Delayed[T]()
        def run_then_post() -> None:
            future.post(function())
        if isinstance(after, Time):
            if after > Time.ZERO():
                self.call_after(after, run_then_post)
            else:
                return Delayed.complete(function())
        else:
            if after > Ticks.ZERO():
                self.before_tick(run_then_post, delta = after)
            else:
                return Delayed.complete(function())
        return future
        
    def batched(self) -> Batch:
        with self._batch_lock:
            self._batch = Batch(self, nested=self._batch)
            return self._batch
        
        
    def run_monitored(self, fn: Callable[[System],T],
                      *, 
                      min_time: Time = 0*sec, 
                      max_time: Optional[Time] = None, 
                      update_interval: Time = 20*ms) -> T:
        from mpam.monitor import BoardMonitor  # @Reimport
        val: T
        
        done = Event()
        def run_it() -> None:
            nonlocal val
            with self:
                val = fn(self)  # @UnusedVariable
            done.set()

        thread = Thread(target=run_it)
        monitor = BoardMonitor(self.board)
        self.monitor = monitor
        thread.start()
        monitor.keep_alive(sentinel = lambda : done.is_set(),
                           min_time = min_time,
                           max_time = max_time,
                           update_interval = update_interval)

        return val
    <|MERGE_RESOLUTION|>--- conflicted
+++ resolved
@@ -1002,17 +1002,10 @@
         arm_future.post_transformed_to(future, lambda _: not_None(self.pad.drop))
         return future
        
-<<<<<<< HEAD
-    def reserve_pad(self, expect_drop: bool) -> Delayed[None]:
-        pad = self.pad
-        return pad.board.on_condition(lambda: pad.reserve() 
-                                                and expect_drop == (pad.drop is not None),
-=======
     def reserve_pad(self, *, expect_drop: bool = False) -> Delayed[None]:
         pad = self.pad
         return pad.board.on_condition(lambda: expect_drop == (pad.drop is not None) 
                                                 and pad.reserve(),
->>>>>>> a8c3147f
                                       lambda: None)
         
     def ensure_drop(self) -> Delayed[None]:
@@ -1175,10 +1168,6 @@
             
         iterator = keep_trying()
         self.before_tick(lambda: next(iterator))
-<<<<<<< HEAD
-
-=======
->>>>>>> a8c3147f
         return future
        
     # def schedule_before(self, cb: C):
