--- conflicted
+++ resolved
@@ -527,13 +527,8 @@
 
 class Pad(BinaryComponent['Pad'], DropLoc, LocatedPad):
     """
-<<<<<<< HEAD
-    A pad, typically in the main array of its associated :class:`Board`
-    (i.e., not in a :class:`Well`).
-=======
     A pad, typically in the main array of its associated
     :class:`Board` (i.e., not in a :class:`Well`).
->>>>>>> 2965d6c8
 
     *   As a :class:`BinaryComponent`, it has a :attr:`~BoardComponent.board` and a
         :attr:`~BinaryComponent.current_state`, it can act as both a
@@ -599,28 +594,17 @@
             * A thread participating in this traffic control will only
               move a :class:`.Drop` onto a :class:`Pad` if it has
               successfully called :func:`reserve` on it.  This will
-<<<<<<< HEAD
-              only succeed if the :class:`Pad` is not already
-              reserved, and it will have the side-effect of of marking
-              the :class:`Pad` as reserved.
-=======
               only succeed if :attr:`reserved` is ``False``, and it
               will have the side-effect of setting :attr:`reserved` to
               ``True``.
->>>>>>> 2965d6c8
 
             * Before calling :func:`reserve`, the thread will first
               determine that the :class:`Pad` is :attr:`safe` (or
               :func:`safe_except()` for the :class:`Pad` or
               :class:`Well` that is the source of the motion). A
               :class:`Pad` is :attr:`safe` if it is :class:`empty` and
-<<<<<<< HEAD
-              none of its neighboring :class:`Pad`\s are reserved or
-              have a :class:`.Drop`.
-=======
               none of its neighboring :class:`Pad`\s are
               :attr:`reserved` or have a :class:`.Drop`.
->>>>>>> 2965d6c8
 
             * After the :class:`.Drop` has moved to the :class:`.Pad`,
               the thread should set call :func:`unreserve` to clear
@@ -757,10 +741,6 @@
             self._neighbors = ns
         return ns
 
-<<<<<<< HEAD
-
-=======
->>>>>>> 2965d6c8
     @property
     def between_pads(self) -> Mapping[Pad, Pad]:
         """
@@ -801,10 +781,7 @@
         # self.broken = False
         self._pads = board.pad_array
         self._dried_liquid = None
-<<<<<<< HEAD
-=======
         self._reserved = False
->>>>>>> 2965d6c8
         self._reserved_change_callbacks = ChangeCallbackList[bool]()
         def journal_change(old: OnOff, new: OnOff) -> None:
             if old is not new:
@@ -843,22 +820,14 @@
         """
         Is it safe to :func:`reserve` the :class:`Pad`?  A :class:`Pad` is
         safe if it is :attr:`empty` and all of its neighbors are
-<<<<<<< HEAD
-        :attr:`empty` and none are reserved.
-=======
         :attr:`empty` and none are :attr:`reserved`.
->>>>>>> 2965d6c8
 
         """
         w = self.well
         if w is not None and (w.gate_on or w.gate_reserved):
             return False
         return self.empty and all(
-<<<<<<< HEAD
-            map(lambda n : n.empty and not n._reserved, self.all_neighbors))
-=======
             map(lambda n : n.empty and not n.reserved, self.all_neighbors))
->>>>>>> 2965d6c8
 
     def safe_except(self, padOrWell: Union[Pad, Well]) -> bool:
         """
@@ -894,26 +863,16 @@
         self._reserved_change_callbacks.process(False, True)
         return True
 
-<<<<<<< HEAD
-    def unreserve(self):
-=======
     def unreserve(self) -> None:
->>>>>>> 2965d6c8
         """
         Clears the reservation on the :class:`Pad`. If the pad is not
         reserved, it has no effect.
 
         """
-<<<<<<< HEAD
-        if self._reserved:
-            self._reserved_change_callbacks.process(True, False)
-        self._reserved = False
-=======
         prev_reserved = self._reserved
         self._reserved = False
         if prev_reserved:
             self._reserved_change_callbacks.process(True, False)
->>>>>>> 2965d6c8
 
     def on_reserved_change(self, cb: ChangeCallback[bool], *, key: Optional[Hashable] = None):
         self._reserved_change_callbacks.add(cb, key=key)
@@ -3158,15 +3117,11 @@
             got = Liquid(reagent, volume)
             self.pad.liquid_added(got, mix_result=mix_result)
         if last:
-<<<<<<< HEAD
             logging.debug(f'{self.pad}|splash|unreserve:{self.reserved_pads}')
             for pad in self.reserved_pads:
                 pad.unreserve()
             self.reserved_pads.clear()
 
-=======
-            self.pad.unreserve()
->>>>>>> 2965d6c8
 
     def prepare_for_remove(self) -> None:
         self.ensure_drop().wait()
