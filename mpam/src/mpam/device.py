"""
Classes that describe hardware, but not specific devices.
"""
from __future__ import annotations

from _collections import defaultdict
from abc import ABC, abstractmethod
from enum import Enum, auto
import itertools
import logging
import random
from threading import Event, Lock, Thread
from types import TracebackType
from typing import Optional, Final, Mapping, Callable, Literal, \
    TypeVar, Sequence, TYPE_CHECKING, Union, ClassVar, Any, Iterator, \
    NamedTuple, Iterable
import logging

from matplotlib.gridspec import SubplotSpec

from erk.basic import not_None
from erk.errors import ErrorHandler, PRINT
from mpam.engine import DevCommRequest, TimerFunc, ClockCallback, \
    Engine, ClockThread, _wait_timeout, Worker, TimerRequest, ClockRequest, \
    ClockCommRequest, TimerDeltaRequest, IdleBarrier
from mpam.exceptions import PadBrokenError
from mpam.types import XYCoord, Dir, OnOff, Delayed, Liquid, DelayType, \
    Operation, OpScheduler, Orientation, TickNumber, tick, Ticks, \
    unknown_reagent, waste_reagent, Reagent, ChangeCallbackList, \
    Callback, MixResult, State, CommunicationScheduler, Postable, \
    MonitoredProperty
from quantities.SI import sec, ms
from quantities.core import Unit
from quantities.dimensions import Time, Volume, Frequency
from quantities.temperature import TemperaturePoint, abs_F
from quantities.timestamp import time_now, Timestamp
from argparse import Namespace

logger = logging.getLogger(__name__)


if TYPE_CHECKING:
    from mpam.drop import Drop, Blob
    from mpam.monitor import BoardMonitor
    from mpam.pipettor import Pipettor

logger = logging.getLogger(__name__)

PadArray = Mapping[XYCoord, 'Pad']

T = TypeVar('T')            #: A generic type variable
Modifier = Callable[[T],T]  #: A :class:`Callable` that returns a value of the same type as its argument

class BoardComponent:
    """
    A component of a :class:`Board`.  A :class:`BoardComponent` implements the
    :class:`.CommunicationScheduler` protocol by delegating to its
    associated :attr:`board`.  It can also be used to create a
    :class:`UserOperation` by calling :func:`user_operation`.
    """

    board: Final[Board] #: The containing :class:`Board`

    def __init__(self, board: Board) -> None:
        """
        Initialize the object.

        Args:
            board: the containing :class:`Board`
        """
        self.board = board
    def schedule_communication(self, cb: Callable[[], Optional[Callback]], *,
                               after: Optional[DelayType] = None) -> None:
        """
        Schedule communication of ``cb`` after optional delay ``after`` by
        delegating to :attr:`board`

        Args:
            cb: the callback function to schedule
        Keyword Args:
            after: an optional delay before scheduling
        """
        return self.board.schedule(cb, after=after)

    def delayed(self, function: Callable[[], T], *,
                after: Optional[DelayType]) -> Delayed[T]:
        """
        Call a function after n optional delay by delegating to :attr:`board`

        Args:
            function: the function to call
        Keyword Args:
            after: an optional delay before calling
        Returns:
            A :class:`Delayed` object to which the value returned by the function will be posted.
        """
        return self.board.delayed(function, after=after)

    def user_operation(self) -> UserOperation:
        """
        Create a new :class:`UserOperation` in the :attr:`board`'s
        :class:`System`

        Returns:
            the created :class:`UserOperation`
        """
        return UserOperation(self.board.in_system().engine.idle_barrier)

BC = TypeVar('BC', bound='BinaryComponent') #: A type variable ranging over :class:`BinaryComponent`\s

class BinaryComponent(BoardComponent, OpScheduler[BC]):
    """
    A subclass of :class:`BoardComponent` with an :class:`.OnOff` state.

    This class is parameterized by the actual subclass (:attr:`BC`) so that it
    can inherit from :class:`.OpScheduler`\[:attr:`BC`].  For example::

        class Magnet(BinaryComponent['Magnet']): ...

    This means that :class:`Magnet` can :func:`~mpam.types.OpScheduler.schedule`
    operations of type :class:`.Operation`\[:class:`Magnet`, ``V``].

    Each :class:`BinaryComponent` objects is associated with a
    :class:`.State`\[:class:`.OnOff`] object (:attr:`state`), which it delegates
    to to implement :attr:`current_state` and :attr:`on_state_change`.

    A :class:`BinaryComponent` may be :attr:`broken`, in which case attempting
    to schedule one of its :attr:`ModifyState` operations will result in
    :class:`.PadBrokenError` being raised.

    It can also be flagged as not being :attr:`live`.  The distinction between
    :attr:`broken` and :attr:`live` is somewhat confused, but the initial
    intention was that :attr:`live` was used to identify pads on a board that
    couldn't be used by design and :attr:`broken` was for pads that were
    discovered to be non-functional.

    Args:
        BC: The actual subclass of :class:`BinaryComponent`
    """
    state: Final[State[OnOff]]  #: The associated :class:`.State`\[:class:`.OnOff`]
    broken: bool                #: Is the :class:`BinaryComponent` broken?
    live: bool                  #: Is the :class:`BinaryComponent` live?

    def __init__(self, board: Board, *,
                 state: State[OnOff],
                 live: bool = True) -> None:
        """
        Initialize the object.

        All :class:`BinaryComponent`\s start out with :attr:`broken` being
        ``False``.

        Args:
            board: the containing :class:`Board`
        Keyword Args:
            state: the associated :class:`.State`\[:class:`.OnOff`]
            live: is the :class:`BinaryComponent` live?
        """
        super().__init__(board)
        self.state = state
        self.broken = False
        self.live = live

    @property
    def current_state(self) -> OnOff:
        """
        The current value.  Implemented by delegating to :attr:`state`. When
        this value is set to a value not equal to the prior value, callbacks
        registerd to :attr:`on_state_change` are called.
        """
        return self.state.current_state

    @current_state.setter
    def current_state(self, val: OnOff) -> None:
        self.state.current_state = val

    @property
    def on_state_change(self) -> ChangeCallbackList[OnOff]:
        """
        The :class:`.ChangeCallbackList` monitoring :attr:`current_state`.
        """
        return self.state.on_state_change

    # def on_state_change(self, cb: ChangeCallback[OnOff], *, key: Optional[Hashable] = None):
    #     """
    #     Add a new state-change handler, replacing any with the specified key. If
    #     ``key`` is ``None``, ``cb`` is used as the key.  This is implemented by
    #     delegating to :attr:`state`.
    #
    #     Args:
    #         cb: the handler
    #     Keyword Args:
    #         key: the (optional) key
    #     """
    #     self.state.on_state_change(cb, key=key)

    class ModifyState(Operation[BC, OnOff]):
        """
        An :class:`~.Operation` that modifies the :attr:`~BinaryComponent.state`
        of a :class:`BinaryComponent`.

        The :class:`.ModifyState` object is associated with a :class:`Modifier`
        function (:attr:`mod`) that's used to compute the new value based on the
        old.

        The :class:`BinaryComponent` class (and, therefore, its subclasses) have
        premade instances for the common cases of
        :attr:`~BinaryComponent.TurnOn`, :attr:`~BinaryComponent.TurnOff`, and
        :attr:`~BinaryComponent.Toggle`
        """
        def _schedule_for(self, obj: BC, *,
                          after: Optional[DelayType] = None,
                          post_result: bool = True,
                          ) -> Delayed[OnOff]:
            """
            The implementation of :func:`schedule_for`. Calls
            :func:`~mpam.types.State.realize_state` on ``obj``'s
            :attr:`~BinaryComponent.state`.

            :meta public:
            Args:
                obj: the :class:`BinaryComponent` object to schedule the operation for
            Keyword Args:
                after: an optional delay to wait before scheduling the operation
                post_result: whether to post the resulting value to the returned future object
            Returns:
                a :class:`Delayed`\[:class:`.OnOff`] future object to which the resulting
                value will be posted unless ``post_result`` is ``False``
            Raises:
                PadBrokenError: if ``obj`` is :attr:`~BinaryComponent.broken`
            """
            if obj.broken:
                raise PadBrokenError(obj)
            mod = self.mod
            future = Postable[OnOff]()
            # state_obj = obj.state

            def cb() -> Optional[Callback]:
                old = obj.current_state
                new = mod(old)
                # print(f"Setting {obj} to {new}")
                obj.state.realize_state(new)
                obj.current_state = new
                # print(f"Back from setting {obj} val = {obj.state}")
                finish: Optional[Callback] = None if not post_result else (lambda : future.post(old))
                return finish

            obj.board.schedule(cb, after=after)
            return future

        def __init__(self, mod: Modifier[OnOff]) -> None:
            """
            Initialize the object

            Args:
                mod: a function to compute the new value based on the old
            """
            self.mod: Final[Modifier[OnOff]] = mod
            """the function to compute the new value based on the old"""


    @staticmethod
    def SetState(val: OnOff) -> ModifyState:
        """
        A :attr:`ModifyState` that sets the state to a specific value.

        Args:
            val: the desired :class:`.OnOff` value
        Returns:
            :attr:`~BinaryComponent.TurnOn` or :attr:`~BinaryComponent.TurnOff`
        """
        return BinaryComponent[BC].TurnOn if val is OnOff.ON else BinaryComponent[BC].TurnOff


    TurnOn: ClassVar[ModifyState]   #: An :class:`.Operation` to turn on a :class:`BinaryComponent`
    TurnOff: ClassVar[ModifyState]  #: An :class:`.Operation` to turn on a :class:`BinaryComponent`
    Toggle: ClassVar[ModifyState]   #: An :class:`.Operation` to toggle the state of a :class:`BinaryComponent`

    ...

BinaryComponent[BC].TurnOn = BinaryComponent.ModifyState(lambda _: OnOff.ON)
BinaryComponent[BC].TurnOff = BinaryComponent.ModifyState(lambda _: OnOff.OFF)
BinaryComponent[BC].Toggle = BinaryComponent.ModifyState(lambda s: ~s)

class PipettingTarget(ABC):
    """
    A place a :class:`.Pipettor` can add :class:`.Liquid` to or take it from.

    A :class:`PipettingTarget` establishes a protocol with respect to to its
    (optional) associated :attr:`pipettor`:

        * When the :class:`.Pipettor` is in place and ready to add or remove
          :class:`.Liquid`, it calls :func:`prepare_for_add` or
          :func:`prepare_for_remove`, which does not return until it is safe for the
          :class:`.Pipettor` to perform the action.

        * When the action is done, the :class:`.Pipettor` calls
          :func:`pipettor_added_` or :func:`pipettor_remove` to signal completion
          and inform the :class:`PipettingTarget` of the :class:`.Reagent`, and
          :class:`.Volume` involved and whether that was the final such transfer to
          satisfy the request.


    Note:
        :class:`PipettingTarget` is an abstract class.  Concrete subclasses must
        define :attr:`contents`, :func:`prepare_for_add`,
        :func:`prepare_for_remove`, :func:`pipettor_added`, and
        :func:`pipettor_removed`.  If not overridden, :attr:`pipettor` will be
        ``None``, which will likely cause things to complain if a transfer is
        requested.
    """

    @property
    @abstractmethod
    def removable_liquid(self) -> Optional[Liquid]:
        """
        The :class:`.Liquid` that could be removed via this
        :class:`PipettingTarget` or ``None`` if there is no such
        :class:`.Liquid`.

        Note:
            This is an abstract attribute which must be overridden by concrete
            subclasses.
        """
        ...

    @property
    def pipettor(self) -> Optional[Pipettor]:
        """
        The :class:`.Pipettor` associated with this :class:`PipettingTarget` or
        ``None`` if there is no such :class:`.Pipettor`.

        By default, it will be ``None``.
        """
        return None

    @abstractmethod
    def prepare_for_add(self) -> None:
        """
        Block until it is safe for a :class:`.Pipettor` to add :class:`.Liquid`.
        This method is called when the :class:`.Pipettor` is in position.

        Note:
            This is an abstract attribute which must be overridden by concrete
            subclasses.
        """
        ...

    @abstractmethod
    def prepare_for_remove(self) -> None:
        """
        Block until it is safe for a :class:`.Pipettor` to remove
        :class:`.Liquid`. This method is called when the :class:`.Pipettor` is
        in position.

        Note:
            This is an abstract attribute which must be overridden by concrete
            subclasses.
        """
        ...


    @abstractmethod
    def pipettor_added(self, reagent: Reagent, volume: Volume, *, # @UnusedVariable
                       mix_result: Optional[MixResult], # @UnusedVariable
                       last: bool) -> None: # @UnusedVariable
        """
        Called when the :class:`.Pipettor` has finished adding :class:`.Liquid`.
        If ``mix_result`` is not ``None``, it should be used as the result of
        mixing the delivered :class:`.Liquid` to what is already there.  If
        ``last`` is ``False``, there will be at least one more transfer before
        the overall transfer operation is complete.

        Note:
            This is an abstract attribute which must be overridden by concrete
            subclasses.

        Args:
            reagent: the :class:`.Reagent` added
            volume: the :class:`.Volume` of :class:`.Reagent` added
        Keyword Args:
            mix_result: the (optional) result of mixing the added
                        :class:`.Liquid` with what's already there.
            last: ``True`` if this is the last transfer in a transfer request.
        """
        ...

    @abstractmethod
    def pipettor_removed(self, reagent: Reagent, volume: Volume, *, # @UnusedVariable
                         last: bool) -> None: # @UnusedVariable
        """
        Called when the :class:`.Pipettor` has finished removing
        :class:`.Liquid`. If ``last`` is ``False``, there will be at least one
        more transfer before the overall transfer operation is complete.

        Note:
            This is an abstract attribute which must be overridden by concrete
            subclasses.

        Args:
            reagent: the :class:`.Reagent` removed
            volume: the :class:`.Volume` of :class:`.Reagent` removed
        Keyword Args:
            last: ``True`` if this is the last transfer in a transfer request.
        """
        ...

class DropLoc(ABC, CommunicationScheduler):
    """
    A location that can hold a :class:`.Drop` and participate in a :class:`.Blob`.

    It maintains a :class:`.ChangeCallbackList` for its :attr:`drop` attribute
    to which callbacks can be added by means of :attr:`on_drop_change`.

    :attr:`checked_drop` is the same as :attr:`drop`, but it is guaranteed to be
    a :class:`.Drop`, raising a :class:`.TypeError` if :attr:`drop` is ``None``.

    Note:
        :class:`DropLoc` is an abstract class.  In addition to the abstract
        methods inherited from :class:`.CommunicationScheduler`, concrete
        subclasses must also define :func:`compute_neighbors_for_blob`.
    """
    blob: Optional[Blob] = None     #: The :class:`.Blob`, if any, this :class:`DropLoc` participates in
    _neighbors_for_blob: Optional[Sequence[DropLoc]] = None
<<<<<<< HEAD

    drop: MonitoredProperty[Optional[Drop]] = MonitoredProperty("drop", default=None)
=======
    
    drop: MonitoredProperty[Optional[Drop]] = MonitoredProperty(default=None)
>>>>>>> 54e52fa2
    """
    The :class:`.Drop`, if any, at this location.  When this value changes,
    callbacks registered to :attr:`on_drop_change` are called.
    """

    on_drop_change: ChangeCallbackList[Optional[Drop]] = drop.callback_list
    """
    The :class:`.ChangeCallbackList` monitoring :attr:`drop`.
    """


    @property
    def checked_drop(self) -> Drop:
        """
        The :class:`.Drop` at this location.  If there is none (i.e., if
        :attr:`drop` is ``None``), a :class:`.TypeError` will be raised.
        """
        if self.drop is not None:
            return self.drop
        print(f"Drop at {self}: {self.drop}")
        raise TypeError(f"{self} has no drop")


    @property
    def neighbors_for_blob(self) -> Sequence[DropLoc]:
        """
        The neighboring :class:`DropLoc`\s that could be part of the same :class:`.Blob`.

        The first time this is referenced, :func:`compute_neighbors_for_blob` is
        called, and the value is cached.
        """
        ns = self._neighbors_for_blob
        if ns is None:
            ns = self._neighbors_for_blob = self.compute_neighbors_for_blob()
        return ns

    @abstractmethod
    def compute_neighbors_for_blob(self) -> Sequence[DropLoc]:
        """
        The list of neighboring :class:`DropLoc`\s that could be part of the
        same :class:`.Blob`.  This is called the first time
        :attr:`neighbors_for_blob` is referenced, and the value is cached.

        Note:
            This is an abstract method which must be defined by concrete
            subclasses.

        Returns:
            the :class:`Sequence` of neighbors
        """
        ...


class LocatedPad:
    """
    An object with an associated :class:`.XYCoord`.  Provides :attr:`row` and
    :attr:`column` attributes that extract from the :attr:`location`.

    """
    location: Final[XYCoord]    #: the :class:`.XYCoord` of the object

    @property
    def row(self) -> int:
        """
        An alias for :attr:`~.LocatedPad.location` ``.``:attr:`~.XYCoord.y`
        """
        return self.location.y
    @property
    def column(self) -> int:
        """
        An alias for :attr:`~.LocatedPad.location` ``.``:attr:`~.XYCoord.x`
        """
        return self.location.x


    def __init__(self, loc: XYCoord) -> None:
        """
        Initialize the object

        Args:
            loc: the :class:`.XYCoord`
        """
        self.location = loc


class Pad(BinaryComponent['Pad'], DropLoc, LocatedPad):
    """
    A pad, typically in the main array of its associated
    :class:`Board` (i.e., not in a :class:`Well`).

    *   As a :class:`BinaryComponent`, it has a :attr:`~BoardComponent.board` and a
        :attr:`~BinaryComponent.current_state`, it can act as both a
        :class:`.CommunicationScheduler` and a
        :class:`.OpScheduler`\[:class:`Pad`], and it supports
        :func:`~BinaryComponent.on_state_change`.  It also has an unchangeable
        version of :attr:`~BinaryComponent.live` (:attr:`exists`) that can be
        used to indicate that not only is the :class:`Pad` not currently live,
        but it never will be.

        To initialize this asspect of the :class:`Pad`, when it is created, it
        must be associated with a :class:`.State`\[:class:`.OnOff`] object that
        knows how to effect any changes on a physical device (via its
        :func:`~.State.realize_state` method).  If nothing needs to be done, a
        :class:`.DummyState` may be used.

    * As a :class:`DropLoc`, it had an optional :attr:`~DropLoc.drop` and
      :attr:`~DropLoc.blob`, and it supports :func:`~DropLoc.on_drop_change`. It
      is :attr:`empty` whenever :attr:`drop` is ``None``.

    * As a :class:`LocatedPad`, it has a :attr:`~LocatedPad.location`, a
      :attr:`~LocatedPad.row`, and a :attr:`~LocatedPad.column`.

    In addition, a :class:`Pad` may be associated with a :class:`Magnet`
    (:attr:`magnet`), a :class:`Well` (:attr:`well`, i.e., as the
    :class:`Well`'s :attr:`~Well.exit_pad`), a :class:`Heater`
    (:attr:`heater`), an :class:`ExtractionPoint` (:attr:`extraction_point`),
    and a dried :class:`.Liquid` (:attr:`dried_liquid`).

    Whenever the :attr:`~BinaryState.current_state` changes,
    :attr:`~BoardComponent.board`'s :func:`~Board.journal_state_change` is
    called with the (necessarily different) old and new values to prep for drop
    motion inference.

    **Neighbors:**

        A :class:`Pad` can enumerate neighboring :class:`Pad`\s in several ways:

            * :func:`neighbor` takes a :class:`.Dir` and returns the neighboring pad
              in that direction, if one exists.

            * :attr:`all_neighbors` is the (up to 8) neighboring pads in all directions.

            * :attr:`neighbors` is the (up to 4) neighboring pads in the cardinal
              directions.

            * :attr:`corner_neighbors` is the (up to 4) neighboring pads in the
              non-cardinal directions.

            * :func:`compute_neighbors_for_blob` (the implementation of
              :attr:`~DropLoc.neighbors_for_blob`) is :attr:`neighbors` plus the
              :attr:`~Well.gate` of :attr:`well` (if it isn't ``None``).

            * :attr:`between_pads` is a mapping from :class:`Pad`\s two steps away
              in any cardinal direction to the :class:`Pad` one step away (i.e., the
              :class:`Pad` between that one and this one).

    **Traffic Control and Reservation**:

        The :class:`Pad` provides a rudimentary form of *traffic control* for
        :class:`.Drop` motion.  The basic notion is that

            * A thread participating in this traffic control will only
              move a :class:`.Drop` onto a :class:`Pad` if it has
              successfully called :func:`reserve` on it.  This will
              only succeed if :attr:`reserved` is ``False``, and it
              will have the side-effect of setting :attr:`reserved` to
              ``True``.

            * Before calling :func:`reserve`, the thread will first
              determine that the :class:`Pad` is :attr:`safe` (or
              :func:`safe_except()` for the :class:`Pad` or
              :class:`Well` that is the source of the motion). A
              :class:`Pad` is :attr:`safe` if it is :class:`empty` and
              none of its neighboring :class:`Pad`\s are
              :attr:`reserved` or have a :class:`.Drop`.

            * After the :class:`.Drop` has moved to the :class:`.Pad`,
              the thread should set call :func:`unreserve` to clear
              the reservation on the :class:`Pad`.

    Warning:
        This protocol is not thread-safe.  It probably should be made to be.
        The original expectation was that it would only be run from within
        the :class:`.ClockThread`

    Example:
        The following code might be used to move a :class:`.Drop` from a
        ``source`` :class:`.Pad` to a ``target`` :class:`.Pad`.  The
        :func:`Board.before_tick` method takes a :class:`Callable` that
        returns ``None`` when it is done and a number of :class:`.Tick`\s to
        wait until trying again when it is not. ::

            def do_it() -> Iterator[Optional[Ticks]]:
                one_tick = 1*ticks

                while not target.safe_except(source):
                    yield one_tick
                while not target.reserve():
                    yield one_tick

                with system.batched():
                    target.schedule(Pad.TurnOn)
                    source.schedule(Pad.TurnOff)

                    board.after_tick(target.unreserve)

                return None


            iterator = do_it()
            board.before_tick(lambda: next(iterator))

    **Traffic Control and Reservation**:

        After :class:`.Liquid` is added to or removed from a :class:`Pad`,
        typically via its :attr:`extraction_point`, :func:`liquid_added` or
        :func:`liquid_removed` are called.  This triggers any inferred
        :class:`.Drop` motion due to the transfer.

    Note:
        This :class:`.Drop` motion inference is asynchronous to any inference
        due to :class:`Pad` state changes.  This is because transfers are
        typically asynchronouse with respect to the :class:`Board`'s clock.

    """
    exists: Final[bool]         #: Is this a real :class:`Pad`

    # broken: bool

    _pads: Final[PadArray]
    _dried_liquid: Optional[Drop]
    _neighbors: Optional[Sequence[Pad]] = None
    _all_neighbors: Optional[Sequence[Pad]] = None
    _between_pads: Optional[Mapping[Pad,Pad]] = None
    _well: Optional[Well] = None
    _magnet: Optional[Magnet] = None
    _heater: Optional[Heater] = None
    _extraction_point: Optional[ExtractionPoint] = None

    # TODO: The name has to be specified, because otherwise it would be
    # "_reserved", which would clobber this attribute.  I'm planning on adding
    # the ability to declare a MonitoredProperty to be read-only, which would
    # give it a private_set() method (or something similar) to do the actual
    # modification.  When that's in, we can get rid of the val_attr.
    _reserved: MonitoredProperty[bool] = MonitoredProperty("reserved", default=False,
                                                           val_attr="_reservation")

    on_reserved_change: ChangeCallbackList[bool] = _reserved.callback_list
    """
    The :class:`.ChangeCallbackList` monitoring :attr:`reserved`
    """

    @property
    def well(self) -> Optional[Well]:
        """
        The :class:`Well`, if any, that this :class:`Pad` is the :attr:`~Well.exit_pad` for
        """
        return self._well

    @property
    def magnet(self) -> Optional[Magnet]:
        """
        The :class:`Magnet`, if any that affects this :class:`Pad`
        """
        return self._magnet

    @property
    def heater(self) -> Optional[Heater]:
        """
        The :class:`Heater`, if any that affects this :class:`Pad`
        """
        return self._heater

    @property
    def extraction_point(self) -> Optional[ExtractionPoint]:
        """
        The :class:`ExtractionPoint`, if any that affects this :class:`Pad`
        """
        return self._extraction_point


    @property
    def dried_liquid(self) -> Optional[Drop]:
        """
        The dried :class:`.Liquid`, if any at this :class:`Pad`
        """
        return self._dried_liquid

    @property
    def neighbors(self) -> Sequence[Pad]:
        """
        Neighboring :class:`Pad`\s (that :attr:`exist`) in the cardinal directions
        """
        ns = self._neighbors
        if ns is None:
            ns = [n for d in (Dir.N,Dir.S,Dir.E,Dir.W) if (n := self.neighbor(d)) is not None]
            self._neighbors = ns
        return ns

    @property
    def all_neighbors(self) -> Sequence[Pad]:
        """
        Neighboring :class:`Pad`\s (that :attr:`exist`) in any direction
        """
        ns = self._all_neighbors
        if ns is None:
            ns = [n for d in Dir if (n := self.neighbor(d)) is not None]
            self._all_neighbors = ns
        return ns

    @property
    def corner_neighbors(self) -> Sequence[Pad]:
        """
        Neighboring :class:`Pad`\s (that :attr:`exist`) in corner directions
        """
        ns = self._neighbors
        if ns is None:
            ns = [n for d in (Dir.NE,Dir.SE,Dir.SW,Dir.NW) if (n := self.neighbor(d)) is not None]
            self._neighbors = ns
        return ns

    @property
    def between_pads(self) -> Mapping[Pad, Pad]:
        """
        A mapping from :class:`Pad`\s two steps away in cardinal directions to
        :class:`Pad`\s one step away.
        """
        bps: Optional[Mapping[Pad,Pad]] = getattr(self, '_between_pads', None)
        if bps is None:
            bps = {p: m for d in Dir.cardinals()
                   if (m := self.neighbor(d)) is not None
                        and (p := m.neighbor(d)) is not None}
            self._between_pads = bps
        return bps

    @property
    def reserved(self) -> bool:
        """
        Has the :class:`Pad` been reserved?
        """
        return self._reserved

    def __init__(self, loc: XYCoord, board: Board,
                 state: State[OnOff], *, exists: bool = True) -> None:
        """
        Initialize the object

        Args:
            loc: the :class:`Pad`'s location
            board: the :class:`Pad`'s board
            state: the associated :class:`.State`\[:class:`.OnOff`]
        Keyword Args:
            exists: whether the :class:`Pad` is real
        """
        BinaryComponent.__init__(self, board, state=state, live=exists)
        LocatedPad.__init__(self, loc)
        DropLoc.__init__(self)
        self.exists = exists
        # self.broken = False
        self._pads = board.pad_array
        self._dried_liquid = None
        def journal_change(old: OnOff, new: OnOff) -> None:
            if old is not new:
                board.journal_state_change(self, new)
        self.on_state_change(journal_change, key=f"Journal Change {self}")

    def __repr__(self) -> str:
        return f"Pad({self.column},{self.row})"

    def neighbor(self, d: Dir) -> Optional[Pad]:
        """
        The neighboring :class:`Pad` on the :class:`Board` in the given :`Dir`.
        Returns ``None`` if there is no such :class:`Pad` or if :attr:`exists`
        is ``False`` for it.

        Args:
            d: the :class:`Dir` to look
        Returns:
            the neighboring :class:`Pad` if one exists, otherwise ``None``.
        """
        n = self.board.orientation.neighbor(d, self.location)
        p = self._pads.get(n, None)
        if p is None or not p.exists:
            return None
        return p

    @property
    def empty(self) -> bool:
        """
        ``True`` when :attr:`~DropLoc.drop` is ``None``
        """
        return self.drop is None

    @property
    def safe(self) -> bool:
        """
        Is it safe to :func:`reserve` the :class:`Pad`?  A :class:`Pad` is
        safe if it is :attr:`empty` and all of its neighbors are
        :attr:`empty` and none are :attr:`reserved`.

        """
        w = self.well
        if w is not None and (w.gate_on or w.gate_reserved):
            return False
        return self.empty and all(
            map(lambda n : n.empty and not n.reserved, self.all_neighbors))

    def safe_except(self, padOrWell: Union[Pad, Well]) -> bool:
        """
        Is it safe to :func:`reserve` the :class:`Pad` disregarding a specific
        :class:`Pad` or :class:`Well`?  This is identical to :attr:`safe` except
        that the :class:`Pad` or :class:`Well` (which are presumed to be the
        location that a :class:`.Drop` is moving from) are ignored.
        """
        if not self.empty:
            return False
        w = self.well
        if w is not None and w is not padOrWell and (w.gate_on or w.gate_reserved):
            return False
        for p in self.all_neighbors:
            if p is not padOrWell and (not p.empty or p.reserved):
                return False
        return True


    def reserve(self) -> bool:
        """Reserve the :class:`Pad`.  Returns ``False`` if the :class:`Pad` is
        already :attr:`reserved`, otherwise sets :attr:`reserved` to ``True``
        and returns ``True``.

        Returns:
            `True` if the :class:`Pad` has been successfly reserved
            and `False` if the :class:`Pad` cannot be reserved because
            it has already been reserved.
        """
        if self._reserved:
            return False
        self._reserved = True
        return True

    def unreserve(self) -> None:
        """
        Clears the reservation on the :class:`Pad`. If the pad is not
        reserved, it has no effect.

        """
        self._reserved = False

    def liquid_added(self, liquid: Liquid, *, mix_result: Optional[MixResult] = None) -> None:
        """
        Note that :class:`.Liquid` was added to the :class:`Pad`.  Typically
        called by the :class:`Pad`'s :attr:`extraction_point`.

        This is treated as an asynchronous operation.  A new
        :class:`ChangeJournal` is created and
        :func:`~ChangeJournal.process_changes()` is called so that :class:`Blob`
        motion happens immediately.

        Args:
            liquid: the added :class:`.Liquid`
        Keyword Args:
            mix_result: an optional :class:`.Reagent` specifying the result of
                        mixing ``liquid`` with the current contents of the :class:`Pad`.
        """
        # I'm treating adding and removing liquid as asynchronous
        journal = ChangeJournal()
        journal.note_delivery(self, liquid, mix_result=mix_result)
        journal.process_changes()
        # self.board.change_journal.note_delivery(self, liquid, mix_result=mix_result)

    def liquid_removed(self, volume: Volume) -> None:
        """
        Note that a :class:`.Volume` of :class:`.Liquid` was removed from the
        :class:`Pad`.  Typically called by the :class:`Pad`'s
        :attr:`extraction_point`.

        This is treated as an asynchronous operation.  A new
        :class:`ChangeJournal` is created and
        :func:`~ChangeJournal.process_changes()` is called so that :class:`Blob`
        motion happens immediately.

        Args:
            volume: the :class:`.Volume` of :class:`.Liquid` removed
        """
        # I'm treating adding and removing liquid as asynchronous
        journal = ChangeJournal()
        journal.note_removal(self, volume)
        journal.process_changes()
        # self.board.change_journal.note_removal(self, volume)

    def compute_neighbors_for_blob(self)->Sequence[DropLoc]:
        """
        The list of neighboring :class:`DropLoc`\s that could be part of the
        same :class:`.Blob`.  This is :attr:`neighbors` plus the
        :attr:`~Well.gate` of :attr:`well`, if it is not ``None``.

        Returns:
            the :class:`Sequence` of neighbors
        """
        if (well := self.well) is None:
            return self.neighbors
        else:
            return [*self.neighbors, well.gate]


# WellPadLoc = Union[tuple['WellGroup', int], 'Well']

class WellPad(BinaryComponent['WellPad'], DropLoc):
    """
    A pad inside a :class:Well`.

    *   As a :class:`BinaryComponent`, it has a :attr:`~BinaryComponent.board` and a
        :attr:`~BinaryComponent.current_state`, it can act as both a
        :class:`.CommunicationScheduler` and a
        :class:`.OpScheduler`\[:class:`Pad`], and it supports
        :func:`~BinaryComponent.on_state_change`.

        To initialize this asspect of the :class:`Pad`, when it is created, it
        must be associated with a :class:`.State`\[:class:`.OnOff`] object that
        knows how to effect any changes on a physical device (via its
        :func:`~.State.realize_state` method).  If nothing needs to be done, a
        :class:`.DummyState` may be used.

    * As a :class:`DropLoc`, it had an optional :attr:`~DropLoc.drop` and
      :attr:`~DropLoc.blob`, and it supports :func:`~DropLoc.on_drop_change`. It
      is :attr:`empty` whenever :attr:`drop` is ``None``.

    A :class:`WellPad` that is its :attr:`well`'s :attr:`~Well.gate` will be an
    instance of the subclass :class:`WellGate`.  The attribute :attr:`is_gate`
    can be used to distinguish gates from interior :class:`WellPad`\s.

    Each :class:`Well` had a list of :attr:`~Well.shared_pads` that enumerates
    the the interior pads inside it.  A :class:`WellPad`'s :attr:`index`
    specifies its position in this list.  If it is a :class:`WellGate`,
    :attr:`index` will be ``-1``.  This attribute is set by means of
    :func:`set_location`, called within :func:`Well.__init__`.  (The
    :class:`WellPad`s are created before the :class:`Well` and passed into its
    :func:`~Well.__init__` method, which calls :func:`set_location` to establish
    :attr:`well` and :attr:`index`.)

    Whenever the :attr:`~BinaryState.current_state` changes,
    :attr:`~BoardComponent.board`'s :func:`~Board.journal_state_change` is
    called with the (necessarily different) old and new values to prep for drop
    motion inference.

    """
    well: Well  #: The associated :class:`Well`
    index: int
    """
    The index of the :class:`WellPad` in :attr:`well`'s
    :attr:`~Well.shared_pads` or ``-1`` if :attr:`is_gate` is ``True``
    """
    _neighbor_indices: Final[Sequence[int]]
    _neighbors: Optional[Sequence[DropLoc]] = None

    @property
    def is_gate(self) -> bool:
        """
        Is this :attr:`well`'s :attr:`~Well.gate`?
        """
        return False

    def __init__(self, board: Board,
                 state: State[OnOff], *,
                 live: bool = True,
                 neighbors: Sequence[int]) -> None:
        """
        Initialize the object.

        This does not set :attr:`well` or :attr:`index`, because
        :class:`WellPad`/s are created before :class:`Well`s.  Rather,
        :func:`Well.__init__` calls :func:`set_location`, which sets them.

        Args:
            board: the containing :class:`Board`
            state: the associated :class:`.State`\[:class:`.OnOff`]
        Keyword Args:
            live: is the :class:`WellPad` live?
            neighbors: the :attr:`index` values of :class:`WellPad`\s that should
                       be included in :attr:`~DropLoc.neighbors_for_blob`.
        """
        BinaryComponent.__init__(self, board, state=state, live=live)
        DropLoc.__init__(self)
        self._neighbor_indices = neighbors
        # print(f"{self}.live = {self.live}")
        def journal_change(old: OnOff, new: OnOff) -> None:
            if old is not new:
                board.journal_state_change(self, new)
        self.on_state_change(journal_change, key=f"Journal Change {self}")


    def __repr__(self) -> str:
        well: Optional[Well] = getattr(self, 'well', None)
        if well is None:
            return f"WellPad(unassigned, {id(self)})"
        elif self.is_gate:
            return f"WellPad({well}[gate])"
        else:
            return f"WellPad({well}[{self.index}]"

    def set_location(self, well: Well, index: int) -> None:
        """
        Set the :attr:`well` and :attr:`index` attributes

        Args:
            well: the associated :class:`Well`
            index: the value for :attr:`index`
        """
        self.well = well
        self.index = index

    def compute_neighbors_for_blob(self)->Sequence[DropLoc]:
        """
        The list of neighboring :class:`DropLoc`\s that could be part of the
        same :class:`.Blob`.  This is called the first time
        :attr:`~DropLoc.neighbors_for_blob` is referenced, and the value is
        cached.

        This will be the :class:`WellPad`\s corresponding to the ``neighbors``
        indices provided to :func:`__init__`.  If :attr:`is_gate` is ``True``
        (i.e., this is a :class:`WellGate`), it will also include :attr:`well`'s
        :attr:`~Well.exit_pad`.

        Returns:
            the :class:`Sequence` of neighbors
        """
        ns = self._neighbors
        if ns is None:
            well = self.well
            ns = tuple(well.gate if n==-1 else well.shared_pads[n] for n in self._neighbor_indices)
            self._neighbors = ns
        return ns

class WellGate(WellPad, LocatedPad):
    """
    A :class:`WellPad` that is its :attr:`well`'s :attr:`~Well.gate`.

    As a :class:`LocatedPad`, it has a :attr:`~LocatedPad.location`, which is
    computed based on its :attr:`~WellPad.well`'s :attr:`~Well.exit_pad`.
    """
    @property
    def is_gate(self) -> bool:
        """
        ``True`` because this is :attr:`~WellPad.well`'s :attr:`~Well.gate`.
        """
        return True

    def __init__(self, board: Board,
                 exit_pad: Pad,
                 exit_dir: Dir,
                 state: State[OnOff], *,
                 neighbors: tuple[int, ...],
                 live: bool = True) -> None:
        """
        Initialize the object.

        :attr:`~LocatedPad.location` is computed based on ``exit_pad`` and
        ``exit_dir``.

        Args:
            board: the containing :class:`Board`
            exit_pad: the :class:`Pad` that will be :attr:`~WellPad.well`'s
                      :attr:~Well.exit_pad`
            exit_dir: the direction from this :class:`WellGate` to ``exit_pad``
            state: the associated :class:`.State`\[:class:`.OnOff`]
        Keyword Args:
            live: is the :class:`WellPad` live?
            neighbors: the :attr:`index` values of :class:`WellPad`\s that should
                       be included in :attr:`~DropLoc.neighbors_for_blob`.
        """
        WellPad.__init__(self, board, state, live=live, neighbors=neighbors)
        loc = board.orientation.neighbor(exit_dir.opposite, exit_pad.location)
        LocatedPad.__init__(self, loc)

    def __repr__(self) -> str:
        well: Optional[Well] = getattr(self, 'well', None)
        if well is None:
            return f"WellGate(unassigned, {id(self)})"
        else:
            return f"WellGate({well})"


    def compute_neighbors_for_blob(self)->Sequence[DropLoc]:
        """
        The list of neighboring :class:`DropLoc`\s that could be part of the
        same :class:`.Blob`.  This is called the first time
        :attr:`~DropLoc.neighbors_for_blob` is referenced, and the value is
        cached.

        This will be the :class:`WellPad`\s corresponding to the ``neighbors``
        indices provided to :func:`__init__` plus :attr:`well`'s
        :attr:`~Well.exit_pad`.

        Returns:
            the :class:`Sequence` of neighbors
        """
        ns = self._neighbors
        if ns is None:
            ns = (self.well.exit_pad, *super().compute_neighbors_for_blob())
            self._neighbors = ns
        return ns


class WellState(Enum):
    """
    An enumeration of states a :class:`Well` can be in.  This is used as the
    target of a :class:`Well.TransitionTo` :class:`.Operation`, most often as
    part of :class:`.Drop.DispenseFrom` or :class:`.Drop.EnterWell` (or the
    corresponding methods in :class:`.Path`)

    Note that these are target states.  While a :class:`Well` is transitioning
    (via a :class:`WellMotion`), it will not be in any of them.
    """
    EXTRACTABLE = auto()    #: The contents are in positition to be removed by a :class:`.Pipettor`
    READY = auto()          #: The :class:`Well` is ready to move to a different :class:`WellState`
    DISPENSED = auto()      #: The :class:`Well` has just dispensed a :class:`.Drop`
    ABSORBED = auto()       #: The :class:`Well` has just absorbed a :class:`.Drop`

# -1 is the well's gate pad.  Others are indexes into the shared_pads list
WellOpStep = Sequence[int]
"""
The :attr:`~WellPad.index` values of the :class:`WellPad`\s that should be
:attr:`.OnOff.ON` in a given step.

``-1`` indicates the :class:`Well`'s :attr:`~Well.gate`.  Non-negative numbers
index into the :class:`Well`'s :attr:`~Well.shared_pads`.
"""
WellOpStepSeq = Sequence[WellOpStep]
"""
A sequence of :attr:`WellOpStep`\s
"""
WellOpSeqDict = Mapping[tuple[WellState,WellState], WellOpStepSeq]
"""
A :class:`Mapping` from source-target pairs of :class:`WellState`\s to
:class:`WellOpStepSeq`\s.
"""

class GateStatus(Enum):
    """
    The status of :class:`WellGate`\s during a :class:`WellMotion` transition.
    This is used to determine whether it is safe for another :class:`Well` in
    the same :class:`DispenseGroup` to piggyback on the motion when going to the
    same target :class:`WellState`.  This takes advantage of the fact that
    shared :class:`WellPad`\s on all :class:`Well`\s in the
    :class:`DispenseGroup` turn on and off together, so except for the gate, the
    :class:`Well` has been following along.  If it is safe to do so, this can
    result in efficiencies by having multiple :class:`Well`\s dispense or absorb
    at the same time, even if the requests are staggered.

    If the status is :attr:`NOT_YET`, the gates have not yet turned on, so it is
    known to be safe.  If it is :attr:`JUST_ON`, it is safe, but the new
    :class:`Well`'s gate needs to be scheduled to turn on.  If it is
    :attr:`UNSAFE`, the :class:`Well` cannot piggyback and must wait until the
    current motion is done.
    """
    NOT_YET = auto()    #: The :class:`WellGate`\s have no yet turned on
    JUST_ON = auto()    #: The :class:`WellGate`\s are scheduled to turn on
    UNSAFE = auto()     #: It is known to be unsafe.

class WellMotion:
    """
    A transition of (as subset of) the :class:`Well`\s in a
    :class:`DispenseGroup` to a target :class:`WellState`.

    The hard work is done by :func:`iterator`.  This is intended to be used as
    it is in :class:`Well.TransitionTo` ::

            motion = WellMotion(well, self.target, post_result=post_result, guard=self.guard)

            def before_tick() -> Iterator[Optional[Ticks]]:
                iterator = motion.iterator()
                one_tick = 1*tick
                while next(iterator):
                    yield one_tick
                yield None
            iterator = before_tick()
            board.before_tick(lambda: next(iterator), delta=after)
            return motion.initial_future

    """
    group: Final[DispenseGroup] #: The :class:`DispenseGroup` being moved
    board: Final[Board]         #: The :class:`Board` of the :class:`Well`\s
    target: Final[WellState]    #: The target :class:`WellState`
    initial_future: Final[Delayed[Well]] #: The :class:`.Delayed` object we were created with
    futures: Final[list[tuple[Well, Postable[Well]]]]
    """
    A list of pairs of :class:`Well` values and future to post the values to
    upon completion
    """
    # post_result: Final[bool]
    well_gates: Final[set[WellGate]]    #: The :attr:`~Well.gate`\s of the :class:`Well`\s
    shared_pads: Final[Sequence[WellPad]]   #: The internal :class:`WellPad`\s of the initial :class:`Well`
    guard: Final[Optional[Iterator[bool]]]
    """
    An optional :class:`Iterator` that yields ``False`` when it's safe to proceed
    """
    # next_step: int
    # turned_gates_on: bool = False
    # turned_gates_off: bool = False
    # on_last_step: bool = False
    # one_tick: Final[Ticks] = 1*tick
    # sequence: WellOpStepSeq
    gate_status: GateStatus #: The :class:`GateStatus` of the :attr:`well_gates`

    def __init__(self, well: Well, target: WellState, *,
                 guard: Optional[Iterator[bool]] = None,
                 post_result: bool = True) -> None:
        """
        Initialize the object.

        Args:
            well: the first :class:`Well`
            target: the target :class:`WellState`
        Keyword Args:
            guard: an optional :class:`Iterator` that yields ``False`` when it's
                   safe to proceed post_result:
            post_result: whether to post ``well`` to :attr:`initial_future`
        """
        self.group = well.group
        self.board = well.board
        self.initial_future = Postable[Well]()
        self.futures = [(well, self.initial_future)] if post_result else []
        self.target = target
        # self.post_result = post_result
        self.well_gates = { well.gate }
        self.shared_pads = well.shared_pads
        self.guard = guard
        # self.next_step = 0
        self.gate_status = GateStatus.NOT_YET

    def try_adopt(self, other: WellMotion) -> bool:
        """
        Try to adopt another :class:`WellMotion`.  If successful, ``other``'s
        :func:`iterator` will yield ``False``, signalling that it is done, but
        its :attr:`initial_future` will not get a value posted until we call
        :func:`post_futures`.

        This is called from within :func:`iterator`, with :attr:`group`'s
        :attr:`~DispenseGroup.lock` locked:

            * after any :attr:`guard` has yielded ``False``

            * after it has been determined that the :attr:`group`'s
              :attr:`~DispenseGroup.motion` is this :class:`WellMotion`.

        :func:`try_adopt` will fail if

            * the two values of :attr:`target` do not match or

            * our :attr:`gate_status` is :attr:`~GateStatus.UNSAFE` or

            * the target is :attr:`~WellState.DISPENSED` and we are already
              working on the other's :class:`Well`.

        Args:
            other: the other :class:`WellMotion`
        Returns:
            ``True`` if we successfully adopted
        """
        # This is called from other.do_step(), with the group locked.
        if self.target is not other.target or self.gate_status is GateStatus.UNSAFE:
            return False
        # The other one wants to go to the same place we are, and either we haven't turned
        # any gates on yet or we just did in this tick.

        # If we're dispensing and we already have any of that motion's gates in our set,
        # it'll have to wait until we're done with this one.
        if self.target is WellState.DISPENSED and (self.well_gates & other.well_gates):
            return False

        # print(f"Piggybacking")
        self.well_gates.update(other.well_gates)
        # we don't have to add the shared pads.  Changing the ones we have will suffice.
        if self.gate_status is GateStatus.JUST_ON:
            for gate in other.well_gates:
                gate.schedule(WellPad.TurnOn, post_result = False)

        self.futures.extend(other.futures)

        return True

    def post_futures(self) -> None:
        """
        Walk through :attr:`futures` and post :class:`Well`\s to their
        respective :class:`.Delayed` objects.

        Note that if ``post_result`` was ``False`` for a :class:`Well`, nothing
        would be added to :attr:`futures` for that :class:`Well`.
        """
        for w,f in self.futures:
            f.post(w)

    # Returns True if it should keep going
    def iterator(self) -> Iterator[bool]:
        """
        Take one or more :class:`Well`\s to the :attr:`target`
        :class:`WellState`.  Yields ``True` whenever it should be asked to
        continue before the next clock tick.  Yields ``False`` if either it has
        finished or it has been adopted by another in-progress
        :class:`WellMotion`.  If it has finished, before yielding, it schedules
        calling :func:`post_futures` after the current tick.

        The basic procedure is:

            #. Wait (yielding ``True``) for any :attr:`guard` to signal that it
               is safe to proceed.

            #. If the :attr:`group` has a :attr:`~DispenseGroup.motion`, see if
               it can adopt us.  If we can, yield ``False``.

            #. If it can't, try again next tick.

            #. If there is no :attr:`~DispenseGroup.motion` in the
               :attr:`group`, set ourselves to be it.

            #. Grab a :class:`WellOpStepSeq` using the :attr:`group`'s
               :attr:`~DispenseGroup.transition_func`.

            #. Walk through each :class:`WellOpStep` in the sequence, setting
               pads to their stated values and updating :attr:`gate_status`.

               * At any point here, another :class:`WellMotion` may call
                 :func:`try_adopt` on us to get us to adopt them.

            #. When we are done, schedule calling :func:`post_futures` for after
               the next clock tick and yield ``False`` to signal that we're done.

        Args:
            self:
        Yields:
            ``True`` if the next value should be computed before the next clock
            tick, ``False`` if the motion is complete (or has been adopted)
        """
        target = self.target
        # On the first step, we need to see if this is really necessary or if we
        # can piggyback onto another motion (or just return)

        # print(f"New motion to {self.target}, gates = {self.well_gates}: {self}")
        group = self.group

        def with_lock() -> Optional[bool]:
            with group.lock:
                current = group.motion
                if current is not None:
                    # print(f"There already is a motion going to {current.target} (gate_status = {current.gate_status}): {current}")
                    if current.try_adopt(self):
                        # If we can piggyback, we do.
                        return False
                    else:
                        # Otherwise, we'll try again next time.  (I was going to reschedule
                        # when the current one was done, but it's almost certainly cheaper to
                        # just check each tick.
                        # print(f"Deferring")
                        return True
                # print(f"We're the first")
                if group.state is target:
                    # There's no motion, and we're already where we want to be.
                    # If this is EXTRACTABLE or READY, we're fine, otherwise, we got here
                    # without using our gates, so we need to go through READY again
                    if target is WellState.READY or target is WellState.EXTRACTABLE:
                        self.post_futures()
                        # print(f"Already at {target}")
                        return False
                # if group.state is WellState.READY or target is WellState.READY:
                #     self.sequence = group.sequences[(group.state, target)]
                # else:
                #     self.sequence = list(group.sequences[(group.state, WellState.READY)])
                #     self.sequence += group.sequences[(WellState.READY, target)]
                # # print(f"Switching from {group.state} to {target}: {self.sequence}")
                # assert len(self.sequence) > 0
                group.motion = self
                return None

        # Even before we try to be adopted, if we're trying to dispense, we need to reserve the exit pad
        # (which means we won't have to later) and refill the well, if necessary.  If we're trying to absorb,
        # we wait until there's a drop there.  This is encapsulated in the object's guard

        guard = self.guard
        if guard is not None:
            while (next(guard)):
                yield True

        # This needs to be done as a separate call, because we need to release
        # the lock each time.

        # last_yield: Optional[bool] = None
        while (val := with_lock()) is not None:
            # print(f"Yielding {val}")
            # last_yield = val
            yield val

        # print(f"After loop ({val})")
        # assert last_yield != False

        shared_pads = self.shared_pads
        # turned_gates_on = self.turned_gates_on
        # turned_gates_off = self.turned_gates_off
        for on_last_step, step in group.transition_func(group.state, target):
            # We squirrel it away so that it can be used in try_adopt()
            # self.on_last_step = on_last_step
            states = list(itertools.repeat(OnOff.OFF, len(shared_pads)))
            gate_state = OnOff.OFF
            for pad_index in step:
                if pad_index == -1:
                    gate_state = OnOff.ON
                    # If we're turning the gates on to dispense, we need to make sure that the
                    # corresponding exit pads aren't occupied (or we'll slurp the drop back).
                    # If any are, we just return and try again next time.
                    if target is WellState.DISPENSED:
                        for g in self.well_gates:
                            assert(g.index == -1)
                            w = g.well
                            assert isinstance(w, Well)
                            while not w.exit_pad.empty:
                                yield True
                else:
                    states[pad_index] = OnOff.ON

            gs = self.gate_status

            if gs is GateStatus.JUST_ON and gate_state is OnOff.OFF:
                self.gate_status = GateStatus.UNSAFE
                # If we're dispensing, and we've turned the gate on and we're about
                # to turn it off for the first time, we need to make sure that the
                # exit pads are safe and reserved.
                if target is WellState.DISPENSED:
                    for g in self.well_gates:
                        well = g.well
                        pad = well.exit_pad
                        # The pad should already be reserved.
                        assert pad.reserved
                        # while not pad.safe_except(well):
                        #     yield True
                        # while not pad.reserve():
                        #     yield True
                        pad.schedule(Pad.TurnOn, post_result=False)
            elif gs is GateStatus.NOT_YET and gate_state is OnOff.ON:
                self.gate_status = GateStatus.JUST_ON
                # If we're abosrbing, and we're about to turn on the gate for the
                # first time, we need to turn off any pads in the blob at the exit pad
                if target is WellState.ABSORBED:
                    for g in self.well_gates:
                        well = g.well
                        pad = well.exit_pad
                        pads: Sequence[DropLoc] = (pad,)
                        if (blob := pad.blob) is not None:
                            pads = blob.pads
                        for p in pads:
                            assert isinstance(p, Pad)
                            p.schedule(Pad.TurnOff, post_result=False)
            for (i, shared) in enumerate(shared_pads):
                shared.schedule(WellPad.SetState(states[i]), post_result=False)
            for gate in self.well_gates:
                gate.schedule(WellPad.SetState(gate_state), post_result=False)
            # gs = self.gate_status
            # if gate_state is OnOff.ON and gs is GateStatus.NOT_YET:
            #     self.gate_status = GateStatus.JUST_ON
            # elif gs is GateStatus.JUST_ON and gate_state is OnOff.OFF:
            #     self.gate_status = GateStatus.UNSAFE
            #

            if not on_last_step:
                # We do the next step the next time around
                yield True
        # And on the other side, we clean up
        def cb() -> None:
            # # Any gates we turned on, we turn off at the next tick
            # for gate in self.well_gates:
            #     gate.schedule(WellPad.TurnOff, post_result=False)
            with group.lock:
                group.motion = None
                group.state = self.target
                self.post_futures()
        self.board.after_tick(cb)
        yield False

PadBounds = Sequence[tuple[float,float]]
"""
A sequence of x-y values in a :class:`Board`'s coordinate space used to describe
the outline of a :class:`WellPad`.  Note that unlike for :class:`Pad`\s, these
values need not be integers.

For purposes of specifying these, a :class:`Pad`'s :attr:`~LocatedPad.location`
is considered to be its :attr:`~.Dir.SOUTHWEST` corner.
"""

class WellShape:
    """
    A description of the shape of a :class:`Well`, suitable for rendering by a
    :class:`.BoardMonitor`.

    For non-gate :class:`WellPad`\s, the shapes may be described by a single
    :class:`PadBounds` object or a sequence of them, to handle the case in which
    there are multiple physical electrodes ganged together.

    The :class:`WellShape` also describes the center and radius of a circle for
    the :class:`.BoardMonitor` to use to show the :class:`.Reagent` contained in
    the :class:`Well`
    """
    gate_pad_bounds: Final[PadBounds]
    """
    The shape of the :class:`Well`'s :attr:`~Well.gate`
    """
    shared_pad_bounds: Final[Sequence[Union[PadBounds, Sequence[PadBounds]]]]
    """
    The shape of the :class:`Well`'s :attr:`~Well.shared_pads`
    """
    reagent_id_circle_center: tuple[float,float]
    """
    The center of the :class:`Well`'s :class:`Reagent` circle
    """
    reagent_id_circle_radius: float
    """
    The radius of the :class:`Well`'s :class:`Reagent` circle
    """

    def __init__(self, *,
                 gate_pad_bounds: PadBounds,
                 shared_pad_bounds: Sequence[Union[PadBounds, Sequence[PadBounds]]],
                 reagent_id_circle_center: tuple[float, float],
                 reagent_id_circle_radius: float = 1):
        """
        Initialize the object

        Keyword Args:
            gate_pad_bounds: the shape of the :class:`Well`'s :attr:`~Well.gate`
            shared_pad_bounds: the shape of the :class:`Well`'s
                               :attr:`~Well.shared_pads`
            reagent_id_circle_center: the center of the :class:`Well`'s
                                      :class:`Reagent` circle
            reagent_id_circle_radius: the radius of the :class:`Well`'s
                                      :class:`Reagent` circle
        """
        self.gate_pad_bounds = gate_pad_bounds
        self.shared_pad_bounds = shared_pad_bounds
        self.reagent_id_circle_center = reagent_id_circle_center
        self.reagent_id_circle_radius = reagent_id_circle_radius

WellVolumeSpec = Union[Volume, Callable[[], Volume]]
"""
A :class:`.Volume` or a :class:`.Callable` that returns one
"""

TransitionStep = tuple[bool,WellOpStep]
"""
A pair in which the second element is a :class:`WellOpStep` and the first is an
``True`` if this is the last step in its :class:`WellOpStepSeq`
"""
TransitionFunc = Callable[[WellState,WellState], Iterator[TransitionStep]]
"""
A :class:`.Callable` that takes source and target :class:`WellState`\s and
returns an :class:`.Iterator` that yields :class:`TransitionStep`\s.  All
yielded :class:`TransitionStep`\s will have ``False`` as their first element
except the last, which will have ``True``.
"""

def transitions_from(sd: WellOpSeqDict) -> TransitionFunc:
    """
    Create a :class:`TransitionFunc` from a :class:`WellOpSeqDict`.

    The yielded :class:`TransitionStep`\s will be based on the
    :class:`WellOpStepSeq`\s in ``sd``.  If either the source or target states
    are :attr:`~WellState.READY`, ``(source, target)`` is looked up in ``sd``.
    Otherwise, both ``(source,`` :attr:`~WellState.READY` ``)`` and ``(``
    :attr:`~WellState.READY` ``, target)`` are looked up and the results are
    concatenated.

    Args:
        sd: the :class:`WellOpSeqDict` describing transitions.
    Returns:
        an :class:`.Iterator` that yields :class:`TransitionStep`\s.
    Raises:
        KeyError: if the :class:`.Iterator` cannot be constructed based on
                  ``sd``.
    """
    def fn(start: WellState, end: WellState) -> Iterator[TransitionStep]:
        ready = WellState.READY
        if start is ready or end is ready:
            seq = sd[(start, end)]
        else:
            seq = [*sd[(start, ready)], *sd[(ready, end)]]
        last = len(seq)-1
        return ((i==last, s) for i,s in enumerate(seq))
    return fn


class DispenseGroup:
    """
    A group of :class:`Well`\s whose :attr:`~Well.shared_pads` are mirrored, so
    that changing the state of one changes the state of all.
    """
    key: Final[Any]
    """
    A key object (typically a string, number, or :class:`Well`) used when
    converting to a string
    """
    lock: Final[Lock]
    """
    A :class:`.Lock` used by :class:`WellMotion\s` to wrap changes to
    :attr:`motion` and :attr:`state`
    """
    motion: Optional[WellMotion]
    """
    The in-progress :class:`WellMotion`, if any for the :class:`Well`\s in this
    group.
    """
    state: WellState
    """
    The current :class:`WellState` for the :class:`Well`\s in this group
    """

    def __init__(self, key: Any, transition_func: TransitionFunc) -> None:
        """
        Initialize the object.

        The initial :attr:`state:` is assumed to be the
        :attr:`~WellState.Extractable`.

        Args:
            key:
            transition_func: the :class:`TransitionFunc` to use to change states.
        """
        self.key = key
        self.transition_func: Final[TransitionFunc] = transition_func
        """
        The :class:`TransitionFunc` to use to iterate through
        :class:`WellOpStateSeq`\s to change to a new :class:`WellState`.
        """
        self.lock = Lock()
        self.motion = None
        self.state = WellState.EXTRACTABLE

    def __repr__(self) -> str:
        if isinstance(self.key, Well):
            return str(self.key)
        return f"DispenseGroup({self.key})"


class Well(OpScheduler['Well'], BoardComponent, PipettingTarget):
    """
    A well.

    * As a :class:`BoardComponent`, it has a :attr:`~BoardComponent.board`, and
      it can act as a :class:`.CommunicationScheduler`.

    * As a :class:`PipettingTarget`, it participates in the pipetting protocol
      by defining :func:`prepare_for_add`, :func:`prepare_for_remove`,
      :func:`pipettor_added`, and :func:`pipettor_removed`.

    Callbacks registered to :attr:`on_liquid_change` are fired both when
    :attr:`contents` is set and on calls to :func:`transfer_in` and
    :func:`transfer_out`.  Note that on the transfer functions, the same value
    will be passed as both the ``old`` and ``new`` parameters.  To monitor
    reagent or volume changes, add callbacks to the :class:`.Liquid` itself
    using its :func:`~.Liquid.on_reagent_change` or
    :func:`~.Liquid.on_volume_change`.

    When a :class:`.Drop.DispenseFrom` :class:`.Operation` is scheduled, before
    making the request, it loops calling :attr:`reserve_gate` until it succeeds.
    When the dispense is finished, it sets :attr:`gate_reserved` to ``False``.
    This serializes multiple requests to dispense from the same :class:`Well`.

    Most of the actual interaction with a :class:`Well` involves querying or
    modifying its :attr:`contents`, which is either a :class:`.Liquid` or
    ``None``, which is the initial state before any :class:`.Liquid` is put in
    the well.

    * The :attr:`volume` and :attr:`reagent` of the :attr:`contents` can be
      obtained directly (but not modified).  If :attr:`contents` is ``None``,
      these are zero and :attr:`.unknown_reagent`, respectively.

    * A :class:`Well` has a :attr:`capacity` and a :attr:`remaining_capacity`
      (defined as :attr:`capacity` ``-`` :attr:`volume`).

    * A :class:`Well` has a :attr:`dispensed_volume` (the nominal size of a
      dispensed :class:`.Drop`).  Its :attr:`drop_availability` is the number of
      :class:`.Drop`\s of that size it can be dispensed.  It is considered to be
      :attr:`empty` if there is less than one :class:`.Drop` available.

    * If :attr:`is_voidable` (a constant property) is ``True``, when the
      :attr:`volume` becomes exactly zero, it is considered to have been voided,
      and it is safe for the :class:`Well` to be reused for a different
      :class:`.Reagent`.

    * A :class:`Well` is :attr:`available` if either its :attr:`contents`
      is ``None`` or it :attr:`is_voidable` and its :attr:`volume` is zero and
      its :attr:`contents` is not :attr:`.~Luquid.inexact`.

    * To test whether a :class:`Well` is compatible with a given
      :class:`.Reagent`, use :func:`can_provide` and :func:`can_accept`.  Both
      of these return ``True`` if the proffered :class:`.Reagent` matches the
      :class:`Well`'s :attr:`reagent`, if the :class:`Well` is :attr:`available`
      or if either :class:`.Reagent` is the :attr:`~mpam.types.unknown_reagent`.
      In addition, :func:`can_accept` returns ``True`` if the :class:`Well`'s
      :attr:`reagent` is the :attr:`~mpam.types.waste_reagent`, and
      :func:`can_provide` returns ``True`` if the queried :class:`.Reagent` is
      the :attr:`~mpam.types.waste_reagent`.

    * To assert the :attr:`contents` of a :class:`Well`, you can set
      :attr:`contents` directly (which simply adopts the proffered optional
      :class:`.Liquid`) or call :func:`contains`, specifying the
      :class:`.Liquid` or :class:`.Reagent`.  While the former is the only way
      to reset :class:`contents` to ``None``, the latter is safer in other
      cases, as it both creates a new :class:`.Liquid` and clips the volume at
      :attr:`capacity`.  It also takes an optional :class:`.ErrorHandler` that
      can be used to specify an action to take when the :attr:`~.Liquid.volume`
      of a :class:`.Liquid` argument is greater than :attr:`capacity`.  (The
      default is simply to print a message.)

    * To assert that :class:`.Liquid` has been added to or removed from a
      :class:`Well`, call :func:`transfer_in` or :func:`transfer_out`.  Note
      that these functions are not typically called directly.  Rather, they are
      called as part of the implementation of drop motion inference and
      pipetting actions.

    * To request that :class:`.Liquid` be added to or removed from a
      :class:`Well`, call :func:`add` or :func:`remove`.  The default
      implementation turns around and asks its associated
      :attr:`~PipettingTarget.pipettor` to do the work.  Note that if
      :attr:`pipettor` is ``None``, these operations will fail.

    * Calling :func:`refill` calls :func:`add` to add :class:`.Liquid` until
      :attr:`volume` reaches the :attr:`fill_to` level.  This level is the first
      of

        * a :class:`.Volume` set as the value of :attr:`fill_to`,

        * the result of calling a function passed to :func:`compute_fill_to`,

        * if :attr:`required` is not ``None``, the minimum of it and
          :attr:`capacity`.  :attr:`required` is an optional :class:`.Volume`
          that can be set to an overall amount of :class:`.Liquid` that will be
          needed from the :class:`Well`.  It is updated by :func:`transfer_out`.

        * the :class:`Well`'s :attr:`capacity`.

    * Similarly, calling :func:`empty_well` calls :func:`remove` to remove
      :class:`.Liquid` until :attr:`volume` reaches the :attr:`empty_to` level.
      This level is the first of

        * a :class:`.Volume` set as the value of :attr:`empty_to`,

        * the result of calling a function passed to :func:`compute_empty_to`, or

        * zero

    * Calling :func:`ensure_content` ensures that a :class:`Well` contains a
      sufficient amount of :class:`.Reagent` to perform an action.  If it
      doesn't or if removing the specified :class:`.Volume` would take it below
      a :attr:`min_fill` level, :func:`refill` is called first. :attr:`min_fill`
      defaults to zero, but can be set to be a :class:`.Volume` or a function
      that returns one (via :func:`compute_min_fill).

      This is called inside of dispense operations to automatically refill wells
      when they become empty (or close enough to empty that the hardware does
      not believe that they can accurately dispense).

    * Similarly, calling :func:`ensure_space` ensures that a :class:`Well`
      contains a sufficient amount of room to perform an action. If it doesn't
      or if adding the specified :class:`.Volume` would take it above a
      :attr:`max_fill` level, :func:`empty_well` is called first.
      :attr:`max_fill` defaults to :attr:`capacity`, but can be set to be a
      :class:`.Volume` or a function that returns one (via
      :func:`compute_max_fill).

      This is called inside of absorbtion operations to automatically emptywells
      when they become full (or close enough to full that the hardware does
      not believe that they can accurately absorb).
    """
    number: Final[int]
    """The :class:`Well`'s index in its :attr:`board`'s :attr:`~Board.wells` list"""
    group: Final[DispenseGroup]
    """The :class:`Well`'s :class:`DispenseGroup` (of which it may be the only member)"""
    capacity: Final[Volume]
    """The maximum :class:`.Volume` that can be stored in the :class:`Well`"""
    dispensed_volume: Final[Volume]
    """The :class:`.Volume` nominally dispensed by the :class:`Well`"""
    is_voidable: Final[bool]
    """``True`` if the :class:`Well` can be considered :attr:`empty` after dispensing its entire content"""
    exit_pad: Final[Pad]
    """
    The :class:`Pad` onto which the :class:`Well` will dispense.

    It should be next to the :class:`Well`'s :attr:`gate`, and its
    :attr:`~Well.well` will be this one.
    """

    shared_pads: Final[Sequence[WellPad]]
    """
    The :class:`WellPad`\s in this :class:`Well` whose control is shared with
    other :class:`Well`\s in :attr:`group`.  Each one's :attr:`~WellPad.index`
    will be its index in this list.
    """
    gate: Final[WellGate]
    """
    The :class:`WellGate` for this :class:`Well`.  It must be next to the
    :class:`Well`'s :attr:`exit_pad`.
    """
    exit_dir: Final[Dir]
    """
    The direction from the :class:`Well`'s :attr:`gate` to its :attr:`exit_pad`
    """
    gate_reserved: bool = False
    """
    Has the :attr:`gate` been reserved for a dispense operation?

    Set by :func:`reserve_gate` and eplicitly set to ``False`` under control of
    whoever got ``True` from it.
    """
    # _contents: Optional[Liquid]
    _shape: Final[Optional[WellShape]]

    required: Optional[Volume] = None
    """
    The total :class:`.Volume` of :class:`.Reagent` expected to be removed from
    the :class:`Well`.  May be ``None``.

    When :func:`refill` is called and :attr:`required` is not ``None``, the
    computed :attr:`fill_to` level is capped at this value.

    When :func:`transfer_out` is called, this value is decreased, so it remains
    an estimate of how much will be needed for the remainder of the run.
    """

<<<<<<< HEAD
    contents: MonitoredProperty[Optional[Liquid]] = MonitoredProperty("contents",
                                                                      default=None)
=======
    contents: MonitoredProperty[Optional[Liquid]] = MonitoredProperty(default=None)
>>>>>>> 54e52fa2
    """
    The :class:`.Liquid` contained in the :class:`Well`, or ``None`` if the
    :class:`Well` has never contained a :class:`.Liquid`.

    When :attr:`contents` is set to an ``Optional[``:class:`.Liquid` ``]``
    different from its prior value, the callbacks registered to
    :attr:`on_liquid_change` are run, passing in the old and new values.
    """

    on_liquid_change: ChangeCallbackList[Optional[Liquid]] = contents.callback_list
    """
    The :class:`.ChangeCallbackList` monitoring :attr:`contents`.

    Callbacks will be invoked both when :attr:`contents` is set to a different
    (optional) :class:`.Liquid` and when :func:`transfer_in()` or
    :func:`transfer_out()` is called.  In the transfer function cases, the state
    (i.e., :attr:`~.Liquid.reagent` and/or :attr:`~.Liquid.volume`) of
    :attr:`contents` will have changed, but the object remains the same and is
    passed in as both ``old`` and ``new`` arguments.
    """

    @property
    def removable_liquid(self) -> Optional[Liquid]:
        return self.contents

    @property
    def volume(self) -> Volume:
        """
        The :attr:`.Liquid.volume` of :attr:`contents` or zero if
        :attr:`contents` is ``None``
        """
        c = self.contents
        if c is None:
            return Volume.ZERO
        else:
            return c.volume

    @property
    def reagent(self) -> Reagent:
        """
        The :attr:`.Liquid.reagent` of :attr:`contents` or
        :attr:`.unknown_reagent` if :attr:`contents` is ``None``
        """

        c = self.contents
        if c is None:
            return unknown_reagent
        else:
            return c.reagent

    @property
    def remaining_capacity(self) -> Volume:
        """
        The difference between :attr:`capacity` and :attr:`volume`
        """
        return self.capacity-self.volume

    @property
    def drop_availability(self) -> float:
        """
        The number of :class:`.Drop`s of size :attr:`dispensed_volume` that can
        be dispensed given :attr:`volume`.  This is not necessarily an integer.
        """
        return self.volume.ratio(self.dispensed_volume)

    @property
    def empty(self) -> bool:
        """
        ``True`` if :attr:`drop_availability` is less than one.
        """
        return self.drop_availability < 1

    @property
    def available(self) -> bool:
        """
        ``True`` if it is safe ot reassign this :class:`Well` to another
        :class:`.Reagent`.

        :attr:`available` will be ``True`` if :attr:`contents` is ``None`` or

            * the :class:`Well` :func:`is_voidable`,
            * :attr:`volume` is zero, and
            * :attr:`contents` is not :attr:`~.Liquid.inexact`
        """
        c = self.contents
        return c is None or self.is_voidable and c.volume==Volume.ZERO and not c.inexact

    @property
    def gate_on(self) -> bool:
        """
        ``True`` if :attr:`gate`'s :attr:`~BinaryComponent.current_state` is
        :attr:`~.OnOff.ON`
        """
        return self.gate.current_state is OnOff.ON

    # refill if dispensing would take you to this level
    _min_fill: Optional[WellVolumeSpec] = None

    @property
    def min_fill(self) -> Volume:
        """
        The minimum fill level for the :class:`Well`.  If :func:`ensure_content`
        is called, and the result of removing the required :class:`.Volume`
        would leave the :attr:`volume` less than this amount, :func:`refill` is
        called first.

        This can be set to a :class:`.Volume` or a :class:`.Callable` that
        returns one.  If not set (or set to ``None``) the value will be zero.

        Note:
            As of 4/20/22, MyPy has a bug (`issue #3004
            <https://github.com/python/mypy/issues/3004>`_) that causes it to
            complain if you try to assign a :class:`.Volume`-valued property
            anything other than a :class:`.Volume`.  To get around this, you can
            set the value using :func:`compute_min_fill`.

        """
        return self.volume_from_spec(self._min_fill, lambda: Volume.ZERO)

    @min_fill.setter
    def min_fill(self, volume: Optional[WellVolumeSpec]) -> None:
        self._min_fill = volume

    # The compute_V() functions are there because currently, MyPy will complain if you try to
    # assign a value of a type that doesn't match the *getter*. (MyPy issue #3004.  They agree
    # that it should be fixed, but it still isn't as of 4/20/22.)

    def compute_min_fill(self, volume: Optional[WellVolumeSpec]) -> None:
        """
        An alternative to setting :attr:`min_fill` to get around a MyPy bug.
        ``volume`` can be a :class:`.Volume`, a :class:`.Callable` returning
        one, or ``None`` (indicating a level of zero).

        Args:
            volume: The :class:`WellVolumeSpec` (or ``None``) to use for
            :attr:`min_fill`
        """
        self._min_fill = volume

    # empty if absorbing would take you above this level
    _max_fill: Optional[WellVolumeSpec] = None

    @property
    def max_fill(self) -> Volume:
        """
        The maximum fill level for the :class:`Well`.  If :func:`ensure_space`
        is called, and the result of adding the required :class:`.Volume` would
        leave the :attr:`volume` greater than this amount, :func:`empty_well` is
        called first.

        This can be set to a :class:`.Volume` or a :class:`.Callable` that
        returns one.  If not set (or set to ``None``) the value will be
        :attr:`capacity`.

        Note:
            As of 4/20/22, MyPy has a bug (`issue #3004
            <https://github.com/python/mypy/issues/3004>`_) that causes it to
            complain if you try to assign a :class:`.Volume`-valued property
            anything other than a :class:`.Volume`.  To get around this, you can
            set the value using :func:`compute_max_fill`.

        """
        return self.volume_from_spec(self._max_fill, lambda: self.capacity)

    @max_fill.setter
    def max_fill(self, volume: Optional[WellVolumeSpec]) -> None:
        self._max_fill = volume

    def compute_max_fill(self, volume: Optional[WellVolumeSpec]) -> None:
        """
        An alternative to setting :attr:`max_fill` to get around a MyPy bug.
        ``volume`` can be a :class:`.Volume`, a :class:`.Callable` returning
        one, or ``None`` (indicating :attr:`capacity`)

        Args:
            volume: The :class:`WellVolumeSpec` (or ``None``) to use for
            :attr:`max_fill`
        """
        self._max_fill = volume

    # when refilling, fill to this level
    _fill_to: Optional[WellVolumeSpec] = None


    @property
    def fill_to(self) -> Volume:
        """
        The target :attr:`volume` after a call to :func:`refill`.

        This can be set to a :class:`.Volume` or a :class:`.Callable` that
        returns one.  If not set (or set to ``None``) the value will be the
        minimum of :attr:`required` (if it is not ``None``) and :attr:`capacity`.

        Note:
            As of 4/20/22, MyPy has a bug (`issue #3004
            <https://github.com/python/mypy/issues/3004>`_) that causes it to
            complain if you try to assign a :class:`.Volume`-valued property
            anything other than a :class:`.Volume`.  To get around this, you can
            set the value using :func:`compute_fill_to`.

        """
        def default_fill_line() -> Volume:
            if self.required is None:
                return self.capacity
            return min(self.capacity, self.required)
        return self.volume_from_spec(self._fill_to, default_fill_line)

    @fill_to.setter
    def fill_to(self, volume: Optional[WellVolumeSpec]) -> None:
        self._fill_to = volume

    def compute_fill_to(self, volume: Optional[WellVolumeSpec]) -> None:
        """
        An alternative to setting :attr:`fill_to` to get around a MyPy bug.
        ``volume`` can be a :class:`.Volume`, a :class:`.Callable` returning
        one, or ``None`` (indicating :attr:`capacity`)

        Args:
            volume: The :class:`WellVolumeSpec` (or ``None``) to use for
            :attr:`fill_to`
        """
        self._fill_to = volume


    # when emptying, empty to this level
    _empty_to: Optional[WellVolumeSpec] = None

    @property
    def empty_to(self) -> Volume:
        """
        The target :attr:`volume` after a call to :func:`empty_well`.

        This can be set to a :class:`.Volume` or a :class:`.Callable` that
        returns one.  If not set (or set to ``None``) the value will be zero.

        Note:
            As of 4/20/22, MyPy has a bug (`issue #3004
            <https://github.com/python/mypy/issues/3004>`_) that causes it to
            complain if you try to assign a :class:`.Volume`-valued property
            anything other than a :class:`.Volume`.  To get around this, you can
            set the value using :func:`compute_empty_to`.

        """
        return self.volume_from_spec(self._empty_to, lambda: Volume.ZERO)

    @empty_to.setter
    def empty_to(self, volume: Optional[WellVolumeSpec]) -> None:
        self._empty_to = volume

    def compute_empty_to(self, volume: Optional[WellVolumeSpec]) -> None:
        """
        An alternative to setting :attr:`empty_to` to get around a MyPy bug.
        ``volume`` can be a :class:`.Volume`, a :class:`.Callable` returning
        one, or ``None`` (indicating :attr:`capacity`)

        Args:
            volume: The :class:`WellVolumeSpec` (or ``None``) to use for
            :attr:`empty_to`
        """
        self._empty_to = volume

    def __init__(self, *,
                 board: Board,
                 number: int,
                 group: Union[DispenseGroup, TransitionFunc],
                 exit_pad: Pad,
                 gate: WellGate,
                 shared_pads: Sequence[WellPad],
                 capacity: Volume,
                 dispensed_volume: Volume,
                 exit_dir: Dir,
                 is_voidable: bool = False,
                 shape: Optional[WellShape] = None,
                 ) -> None:
        """
        Initialize the object.

        If ``group`` is a :class:`TransitionFunc` rather than a
        :class:`DispenseGroup`, a new :class:`DispenseGroup` is created to use
        it.  This :class:`Well` will be the only one that refers to this group.

        ``gate`` and all of the :class:`WellPad`\s in ``shared_pads`` will get
        their :attr:`~WellPad.well` and :attr:`~WellPad.index` set by calling
        :attr:`~WellPad.set_location` on them.

        Keyword Args:
            board: the :class:`Board` the :class:`Well` is on
            number: the index into :attr:`board`'s list of :attr:`~Board.wells`

            group: the :class:`DispenseGroup` the :class:`Well` is a member of
                   or a :class:`TransitionFunc` to use to create one containing only it

            exit_pad: the :class:`Well`'s :attr:`exit_pad`
            gate: the :class:`Well`'s :gate:

            shared_pads: the :class:`WellPad`\s the :class:`Well` shares control
                         of with other members of its :attr:`group`

            capacity: the maximum :class:`.Volume` that can be contained in the
                      :class:`Well`

            dispensed_volume: the :class:`.Volume` nominally dispensed by the
                              :class:`Well`

            exit_dir: the direction from the :class:`Well`'s :attr:`gate` to its
                      :attr:`exit_pad`

            is_voidable: is the :class:`Well` truly empty when its
                         :attr:`volume` hits zero?

            shape: an optional :class:`WellShape` describing the shape of the
                   :class:`Well`
        """
        BoardComponent.__init__(self, board)
        self.number = number
        if not isinstance(group, DispenseGroup):
            group = DispenseGroup(self, group)
        self.group = group
        self.exit_pad = exit_pad
        self.gate = gate
        self.shared_pads = shared_pads
        self.capacity = capacity
        self.dispensed_volume = dispensed_volume
        self.exit_dir = exit_dir
        self.is_voidable = is_voidable
        self._shape = shape

        assert exit_pad._well is None, f"{exit_pad} is already associated with {exit_pad.well}"
        exit_pad._well = self
        gate.set_location(self, -1)
        for i,wp in enumerate(shared_pads):
            wp.set_location(self, i)

    def prepare_for_add(self) -> None:
        """
        Do nothing.  No blocking is necessary before a :class:`.Pipettor` adds
        :class:`.Liquid`.
        """

    def prepare_for_remove(self) -> None:
        """
        Do nothing.  No blocking is necessary before a :class:`.Pipettor`
        removes :class:`.Liquid`.
        """
        pass

    def pipettor_added(self, reagent: Reagent, volume: Volume, *,
                       mix_result: Optional[MixResult],
                        last: bool) -> None: # @UnusedVariable
        """
        Called when the :class:`.Pipettor` has finished adding :class:`.Liquid`.

        Uses :func:`transfer_in` to update :attr:`contents`.

        If ``mix_result`` is not ``None``, it should be used as the result of
        mixing the delivered :class:`.Liquid` to what is already there.  If
        ``last`` is ``False``, there will be at least one more transfer before
        the overall transfer operation is complete.

        Args:
            reagent: the :class:`.Reagent` added
            volume: the :class:`.Volume` of :class:`.Reagent` added
        Keyword Args:
            mix_result: the (optional) result of mixing the added
                        :class:`.Liquid` with what's already there.
            last: ``True`` if this is the last transfer in a transfer request.
        """
        got = Liquid(reagent, volume)
        self.transfer_in(got, mix_result=mix_result)

    def pipettor_removed(self, reagent: Reagent, volume: Volume, *, # @UnusedVariable
                         last: bool) -> None: # @UnusedVariable
        """
        Called when the :class:`.Pipettor` has finished removing
        :class:`.Liquid`.

        Uses :func:`transfer_out` to update :attr:`contents`.

        If ``last`` is ``False``, there will be at least one more transfer
        before the overall transfer operation is complete.

        Args:
            reagent: the :class:`.Reagent` removed
            volume: the :class:`.Volume` of :class:`.Reagent` removed
        Keyword Args:
            last: ``True`` if this is the last transfer in a transfer request.
        """
        self.transfer_out(volume)


    def volume_from_spec(self, spec: Optional[WellVolumeSpec], default_fn: Callable[[], Volume]) -> Volume:
        """
        Obtain a :class:`.Volume` from an optional :class:`WellVolumeSpec`.

        If ``spec`` is a :class:`Volume`, it is used.  Otherwise, if it is not
        ``None``, it is called to obtain the value.  If ``spec`` is ``None``,
        ``default_fn`` is called to get the value.

        Args:
            spec: a :class:`.Volume`, a :class:`.Callable` that returns one, or
                  ``None``, indicating that ``default_fn`` should be used
            default_fn: called to get the :class:`.Volume` if ``spec`` is ``None``
        """
        if spec is None:
            return default_fn()
        if isinstance(spec, Volume):
            return spec
        return spec()

    def __repr__(self) -> str:
        return f"Well[{self.number} <> {self.exit_pad}]"

    def can_accept(self, reagent: Reagent) -> bool:
        """
        Can the :class:`Well` accept ``reagent``?

        Returns ``True`` if

            1. the :class:`Well` is :attr:`available`, or
            2. ``reagent`` matches the :class:`Well`'s :attr:`reagent`, or
            3. either :class:`.Reagent` is the
               :attr:`~mpam.types.unknown_reagent`, or
            4. the :class:`Well`'s :attr:`reagent` is the
               :attr:`~mpam.types.waste_reagent`.

        Args:
            reagent: the :class:`.Reagent` being provided
        Returns:
            ``True`` if the :class:`Well` can accept ``reagent``
        """
        if self.available: return True
        my_r = self.reagent
        return (my_r == reagent
                or my_r == unknown_reagent
                or reagent == unknown_reagent
                or my_r == waste_reagent)

    def can_provide(self, reagent: Reagent) -> bool:
        """
        Can the :class:`Well` provide ``reagent``?

        Returns ``True`` if

            1. the :class:`Well` is :attr:`available`, or
            2. ``reagent`` matches the :class:`Well`'s :attr:`reagent`, or
            3. either :class:`.Reagent` is the
               :attr:`~mpam.types.unknown_reagent`, or
            4. ``reagent`` is the :attr:`~mpam.types.waste_reagent`.

        The reason :func:`can_provide` returns ``True`` if the :class:`Well` is
        :attr:`available` is that it is assumed that :func:`ensure_content` will
        be called before anything is removed, and this will call :func:`refill`.

        Args:
            reagent: the :class:`.Reagent` required
        Returns:
            ``True`` if the :class:`Well` can provide ``reagent``
        """
        # If we're empty, there's no mismatch, but ensure_conent() will refill.  Otherwise, we can
        # do it if we don't know or care what we want or we don't know what we have
        if self.available: return True
        my_r = self.reagent
        return (my_r == reagent
                or my_r == unknown_reagent
                or reagent == unknown_reagent
                or reagent == waste_reagent)

    def transfer_in(self, liquid: Liquid, *,
                    volume: Optional[Volume] = None,
                    on_overflow: ErrorHandler = PRINT,
                    on_reagent_mismatch: ErrorHandler = PRINT,
                    mix_result: Optional[MixResult] = None) -> None:
        """
        Adjust the :class:`Well`'s :attr:`contents` to reflect the addition of
        ``liquid``.  If ``volume`` is specified, only that much of ``liquid`` is
        used.  If ``volume`` is greater than ``liquid``'s
        :attr:`.Liquid.volume`, all of ``liquid`` is used.

        Note:
            ``liquid`` is adjusted to account for the transfer as well.

        If the transfer would result in the :attr:`capacity` of the
        :class:`Well` being exceeded, ``on_overflow`` is invoked.

        If it's not the case that the :class:`Well` :func:`can_accept`
        ``liquid``'s :attr:`~.Liquid.reagent` and ``mix_result`` is ``None``,
        ``on_reagent_mismatch`` is invoked.

        After the adjustments, callbacks registered using
        :attr:`on_liquid_change` are run, passing in the new :attr:`contents` as
        both old and new values.

        Note:
            If :attr:`contents` was ``None``, it will first be changed to a
            volume-zero :class:`.Liquid` with the incoming :class:`.Reagent`.
            This will also trigger the liquid-change callbacks.

        Args:
            liquid: the :class:`.Liquid` that forms the source of the transfer
        Keyword Args:

            volume: the :class:`.Volume` of ``liquid`` transfered or ``None`` to
                    indicate all of it.
            on_overflow: an :class:`.ErrorHandler` for the case in which the
                         transfer would exceed the :attr:`capacity` of the
                         :class:`Well`
            on_reagent_mismatch: an :class:`.ErrorHandler` for the case in which
                         ``liquid``'s :attr:`~.Liquid.reagent` doesn't match
                         that of the :class:`Well`
            mix_result: the (optional) result of mixing the added
                        :class:`.Liquid` with what's already there.
        """
        if volume is None:
            volume = liquid.volume
        else:
            volume = min(volume, liquid.volume)
            if volume < liquid.volume:
                new_liquid = Liquid(liquid.reagent, volume)
                liquid.volume -= volume
                liquid = new_liquid
        on_overflow.expect_true(self.remaining_capacity >= volume,
                    lambda : f"Tried to add {volume} to {self}.  Remaining capacity only {self.remaining_capacity}")
        # available implies _contents is not None, but MyPy can't do the inference for the else
        # clause if I don't check it here.
        if self.contents is None or self.available:
            self.contents = Liquid(liquid.reagent, Volume.ZERO)
        else:
            r = self.contents.reagent
            on_reagent_mismatch.expect_true(mix_result is not None or self.can_accept(liquid.reagent),
                                            lambda : f"Adding {liquid.reagent} to {self} containing {r}")
        assert self.contents is not None
        self.contents.mix_in(liquid, result=mix_result)
        self.on_liquid_change.process(self.contents, self.contents)
        # print(f"{self} now contains {self.contents}")

    def transfer_out(self, volume: Volume, *,
                     on_empty: ErrorHandler = PRINT) -> Liquid:
        """
        Adjust the :class:`Well`'s :attr:`contents` to reflect the removal of
        ``volume`` from :attr:`contents`.

        If :attr:`volume` is less than ``volume``, ``on_empty`` is invoked.
        After the handler is invoked, ``volume`` is clipped to (the possibly
        altered) :attr:`volume`.

        If :attr:`reagent` is not ``None``, ``volume`` is subtracted from it.
        If this would render it zero or negative, it is set to ``None``.

        After the adjustments, callbacks registered to :attr:`on_liquid_change`
        are run, passing in the new :attr:`contents` as both old and new values.

        Note:
            In order to deal with rounding errors, ``on_empty`` is not invoked
            if ``volume`` exceeds :attr:`volume` by less than 5% of
            :attr:`dispensed_volume`.

        Args:
            volume: the :class:`.Volume` of :attr:`reagent` to remove
        Keyword Args:
            on_empty: an :class:`.ErrorHandler` for the case in which ``volume``
                      exceeds the :attr:`volume` of the :class:`Well`
        Returns:
            a :class:`Liquid` containing ``volume`` of :attr:`reagent`
        """
        on_empty.expect_true(self.volume >= volume
                             or self.volume.is_close_to(volume,
                                                        abs_tol=0.05*self.dispensed_volume),
                                lambda : f"Tried to draw {volume} from {self}, which only has {self.volume}")
        v = min(self.volume, volume)
        reagent: Reagent
        c = self.contents
        if c is None:
            reagent = unknown_reagent
        else:
            reagent = c.reagent
            # print(f"Removing {v} from {self._contents}")
            if v > 0:
                c -= v
                self.on_liquid_change.process(c, c)
        if self.required is not None:
            if self.required <= v:
                self.required = None
            else:
                self.required -= v
        # print(f"{self} now contains {self.contents}")
        return Liquid(reagent, v)

    def contains(self, content: Union[Liquid, Reagent],
                 *, on_overflow: ErrorHandler = PRINT) -> None:
        """
        Assert the :attr:`contents` of the :class:`Well`.

        If ``content`` is a :class:`.Reagent`, the volume is taken to be zero.

        If the volume is greater than the :class:`Well`'s :attr:`capacity`,
        ``on_overflow`` is invoked and the volume is trimmed to the
        :attr:`capacity`.

        Args:
            content: the initial :attr:`contents`, either a :class:`.Liquid` or
                     a :class:`.Reagent`
        Keyword Args:
            on_overflow: an :class:`.ErrorHandler` invoked if ``content`` is a
                         :class:`.Liquid` whose :attr:`~.Liquid.volume` is
                         greater than the :class:`Well`'s :attr:`capacity`
        """
        if isinstance(content, Reagent):
            liquid = Liquid(content, Volume.ZERO)
        else:
            liquid = content
        on_overflow.expect_true(liquid.volume <= self.capacity,
                                lambda : f"Asserted {self} contains {liquid}. Capacity only {self.capacity}")
        self.transfer_in(liquid, volume=min(liquid.volume, self.capacity))
        # print(f"Volume is now {self.volume}")

    def reserve_gate(self) -> bool:
        """
        Attempts to reserve the :class:`Well`'s gate for a dispense operation by
        setting :attr:`gate_reserved` to ``True``.  Fails if
        :attr:`gate_reserved` was already ``True``.

        It is expected that the caller will loop until this method returns
        ``True`` and then explicitly set :attr:`gate_reserved` to ``False`` when
        the reason for the reservation has finished.

        Returns:
            ``True`` if the gate was successfully reserved, ``False`` otherwise.
        """
        if self.gate_reserved:
            return False
        self.gate_reserved = True
        return True

    def add(self, reagent: Reagent, volume: Volume, *,
            mix_result: Optional[MixResult] = None,
            on_insufficient: ErrorHandler = PRINT,
            on_no_source: ErrorHandler = PRINT
            ) -> Delayed[Well]:
        """
        Request that ``volume`` of ``reagent`` be added to the :class:`Well`.
        Returns a :class:`.Delayed`\[:class:`Well`] that will receive this
        :class:`Well` as a value when the action is complete.

        Note:
            The default implementation of :func:`add` requires that
            :attr:`~PipettingTarget.pipettor` not be ``None``.  As ``None`` is
            the default, for :func:`add` to succeed, it must be set first.  If
            it is not, an assertion will fail.

        Note:
            The actual addition may take place in several steps.  If action
            should be taken on intermediate transfers, use
            :attr:`on_liquid_change` to register a callback or override
            :func:`pipettor_added`.

        Note:
            If the request cannot be fully satisfied, ``on_insufficient`` or
            ``on_no_source`` will be invoked, but he action will still complete.

        Warning:
            If the ``on_insufficient`` or ``on_no_source`` is invoked, it is
            likely that this will be in a different thread running the
            :attr:`~PipettingTarget.pipettor` and raising an exception will
            cause it to terminate in an unrecoverable way, so :class:`.RAISE`
            :class:`.ErrorHandler`\s should probably not be used.

        Args:
            reagent: the :class:`.Reagent` to add
            volume: the :class:`.Volume` of ``reagent`` to add
        Keyword Args:
            mix_result: the (optional) result of mixing the added
                        :class:`.Liquid` with what's already there.
            on_insufficient: an :class:`.ErrorHandler` invoked when the
                             :class:`Well`'s :attr:`~PipettingTarget.pipettor`
                             cannot provide ``volume`` of ``reagent``.
            on_no_source: an :class:`.ErrorHandler` invoked when the
                          :class:`Well`'s :attr:`~PipettingTarget.pipettor`
                          has no source for ``reagent``
        Returns:
            a :class:`.Delayed`\[:class:`Well`] that will receive this
            :class:`Well` when the :class:`.Liquid` has been added
        """
        pipettor = self.pipettor
        assert pipettor is not None, f"{self} has no pipettor and add() was not overridden"

        p_future = pipettor.schedule(pipettor.Supply(reagent, volume, self,
                                                     mix_result=mix_result,
                                                     on_insufficient=on_insufficient,
                                                     on_no_source=on_no_source))
        return p_future.transformed(lambda _: self)

    def remove(self, volume: Volume, *,
               on_no_sink: ErrorHandler = PRINT
               ) -> Delayed[Well]:
        """
        Request that ``volume`` of the :class:`Well`'s :attr:`reagent` be
        removed from the :class:`Well`. Returns a
        :class:`.Delayed`\[:class:`Well`] that will receive this :class:`Well`
        as a value when the action is complete.

        "Completion" in this sense, is intended to be the point at which the last
        of the :class:`.Liquid` is removed, not when it reaches its destination.

        Note:
            The default implementation of :func:`remove` requires that
            :attr:`~PipettingTarget.pipettor` not be ``None``.  As ``None`` is
            the default, for :func:`remove` to succeed, it must be set first.  If
            it is not, an assertion will fail.

        Note:
            The actual removal may take place in several steps.  If action
            should be taken on intermediate transfers, use
            :attr:`on_liquid_change` to register a callback or override
            :func:`pipettor_removed`.

        Note:
            If the :attr:`~PipettingTarget.pipettor` does not know where to put
            the :class:`Well`'s :attr:`reagent`, ``on_no_sink`` will be invoked,
            but the transfer is expected to take place, with the :attr:`reagent`
            going wherever the :attr:`~PipettingTarget.pipettor` would put the
            :attr:`mpam.types.waste_reagent`.

        Warning:
            If the ``on_insufficient`` or ``on_no_source`` is invoked, it is
            likely that this will be in a different thread running the
            :attr:`~PipettingTarget.pipettor` and raising an exception will
            cause it to terminate in an unrecoverable way, so :class:`.RAISE`
            :class:`.ErrorHandler`\s should probably not be used.

        Args:
            volume: the :class:`.Volume` of the :class:`Well`'s :attr:`reagent`
                    to remove
        Keyword Args:
            on_no_sink: an :class:`.ErrorHandler` invoked when the
                        :class:`Well`'s :attr:`~PipettingTarget.pipettor` has no
                        sink for the :class:`Well`'s :attr:`reagent`
        Returns:
            a :class:`.Delayed`\[:class:`Well`] that will receive this
            :class:`Well` when the :class:`.Liquid` has been removed
        """
        pipettor = self.pipettor
        assert pipettor is not None, f"{self} has no pipettor and remove() was not overridden"

        p_future = pipettor.schedule(pipettor.Extract(volume, self,
                                                      on_no_sink=on_no_sink))
        return p_future.transformed(lambda _: self)

    def refill(self, *, reagent: Optional[Reagent] = None) -> Delayed[Well]:
        """
        Request that ``reagent`` be added to bring the :class:`Well`'s
        :attr:`volume` to its current :attr:`fill_to` level.  If the
        :class:`Well`'s :attr:`volume` is already at or above that level, post
        the :class:`Well` to the returned :class:`Delayed` object immediately.

        Note:
            :func:`refill` is implemented by calling :func:`add`, which requires
            that :attr:`~PipettingTarget.pipettor` not be ``None``.

        Note:
            The actual addition may take place in several steps.  If action
            should be taken on intermediate transfers, use
            :attr:`on_liquid_change` to register a callback or override
            :func:`pipettor_added`.

        Keyword Args:
            reagent: the :class:`.Reagent` to fill with or ``None`` to indicate
                     the :class:`Well`'s :attr:`reagent`
        Returns:
            a :class:`.Delayed`\[:class:`Well`] that will receive this
            :class:`Well` when the :class:`.Liquid` has been added
        """
        volume = self.fill_to - self.volume
        # print(f"Fill line is {self.fill_to}.  Adding {volume}.")
        # assert volume > Volume.ZERO, f"refill(volume={volume}) called on {self}"
        if volume <= 0:
            return Delayed.complete(self)
        if reagent is None:
            reagent = self.reagent
        return self.add(reagent, volume)

    def empty_well(self) -> Delayed[Well]:
        """
        Request that :attr:`reagent` be added to bring the :class:`Well`'s
        :attr:`volume` to its current :attr:`empty_to` level.  If the
        :class:`Well`'s :attr:`volume` is already at or below that level, post
        the :class:`Well` to the returned :class:`Delayed` object immediately.

        Note:
            :func:`empty_well` is implemented by calling :func:`remove`, which
            requires that :attr:`~PipettingTarget.pipettor` not be ``None``.

        Note:
            The actual removal may take place in several steps.  If action
            should be taken on intermediate transfers, use
            :attr:`on_liquid_change` to register a callback or override
            :func:`pipettor_removed`.

        Returns:
            a :class:`.Delayed`\[:class:`Well`] that will receive this
            :class:`Well` when the :class:`.Liquid` has been removed
        """
        volume = self.volume - self.empty_to
        # assert volume > Volume.ZERO, f"empty_well(volume={volume}) called on {self}"
        if volume <= 0:
            return Delayed.complete(self)
        return self.remove(volume)


    def ensure_content(self,
                       volume: Optional[Volume] = None,
                       reagent: Optional[Reagent] = None,
                       *, on_reagent_mismatch: ErrorHandler = PRINT
                       # slop
                       ) -> Delayed[Well]:
        """
        Ensure that ``volume`` of ``reagent`` can be removed from the
        :class:`Well` without taking its :attr:`volume` below its current
        :attr:`min_fill` level.  If this is not the case, :func:`refill` is
        called first.

        If it's not the case that the :class:`Well` :func:`can_provide`
        ``reagent``, ``on_reagent_mismatch`` is invoked.

        :class:`.Reagent` matching is checked (and ``on_reagent_mismatch``
        invoked, if necessary) before the :attr:`volume` is checked, so on some
        architectures, a mismatch can be fixed by emptying the :class:`Well`
        first::

            empty_first = FIX_BY(lambda: well.remove(well.volume).wait())
            well.ensure_content(reagent=reagent, on_reagent_mismatch=empty_first)

        This will empty the :class:`Well`, setting its :attr:`volume` to zero,
        and then :func:`refill` it.

        Note:
            In order to deal with rounding errors, :func:`refill` is not called
            if the resulting :attr:`volume` would undershoot :attr:`min_fill` by
            less than 5% of :attr:`dispensed_volume`.

        Args:
            volume: the :class:`.Volume` of ``reagent`` required or ``None`` to
                    indicate the :class:`Well`'s :attr:`dispensed_volume`
            reagent: the :class:`.Reagent` required or ``None`` to indicate the
                     :class:`Well`'s :attr:`reagent`
        Keyword Args:
            on_reagent_mismatch: an :class:`.ErrorHandler` for the case in which
                                 ``reagent`` doesn't match the :class:`Well`'s
                                 :attr:`reagent`
        Returns:
            a :class:`.Delayed`\[:class:`Well`] that will receive this
            :class:`Well` when the availability has been confirmed

        """
        if volume is None:
            volume = self.dispensed_volume
        if reagent is not None:
            on_reagent_mismatch.expect_true(self.can_provide(reagent),
                                            lambda : f"{self} contains {self.reagent}.  Expected {reagent}")
        current_volume = self.volume
        resulting_volume = current_volume - volume
        if resulting_volume >= self.min_fill or resulting_volume.is_close_to(self.min_fill,
                                                                             abs_tol=0.05*self.dispensed_volume):
            return Delayed.complete(self)
        # print(f"Require {volume} of {reagent}.  Only have {current_volume}.  Refilling")
        return self.refill(reagent=reagent)

    def ensure_space(self,
                     volume: Volume,
                     reagent: Optional[Reagent] = None,
                     *, on_reagent_mismatch: ErrorHandler = PRINT
                     ) -> Delayed[Well]:
        """
        Ensure that ``volume`` of ``reagent`` can be added to the :class:`Well`
        without taking its :attr:`volume` above its current :attr:`max_fill`
        level.  If this is not the case, :func:`empty_well` is called first.

        If it's not the case that the :class:`Well` :func:`can_accept`
        ``reagent``, ``on_reagent_mismatch`` is invoked.

        :class:`.Reagent` matching is checked (and ``on_reagent_mismatch``
        invoked, if necessary) before the :attr:`volume` is checked, so on some
        architectures, a mismatch can be fixed by emptying the :class:`Well`
        first::

            empty_first = FIX_BY(lambda: well.remove(well.volume).wait())
            well.ensure_content(reagent=reagent, on_reagent_mismatch=empty_first)

        The downside to this approach is that the :func:`.Delayed.wait` call
        will block the thread until the :class:`.Liquid` has been removed.  If
        this is a problem, :class:`.RAISE` should be used instead::

            class Mismatch(RuntimeError): ...

            try:
                f = well.ensure_space(volume, reagent,
                                      on_reagent_mismatch=RAISE(Mismatch))
             except Mismatch:
                f = Delayed[Well]()
                def call_again(_) -> None:
                    well.ensure_space(volume, reagent).post_to(f)
                well.remove(well.volume).then_call(call_again)

        This catches the mismatch and calls :func:`remove`, but schedules a
        retry of :func:`ensure_space` after it is done.

        Note:
            In order to deal with rounding errors, :func:`refill` is not called
            if the resulting :attr:`volume` would undershoot :attr:`min_fill` by
            less than 5% of :attr:`dispensed_volume`.

        Args:
            volume: the :class:`.Volume` of ``reagent`` required or ``None`` to
                    indicate the :class:`Well`'s :attr:`dispensed_volume`
            reagent: the :class:`.Reagent` required or ``None`` to indicate the
                     :class:`Well`'s :attr:`reagent`
        Keyword Args:
            on_reagent_mismatch: an :class:`.ErrorHandler` for the case in which
                                 ``reagent`` doesn't match the :class:`Well`'s
                                 :attr:`reagent`
        Returns:
            a :class:`.Delayed`\[:class:`Well`] that will receive this
            :class:`Well` when the availability has been confirmed

        """
        if reagent is not None:
            on_reagent_mismatch.expect_true(self.can_accept(reagent),
                                            lambda : f"{self} contains {self.reagent}.  Expected {reagent}")
        current_volume = self.volume
        resulting_volume = current_volume + volume
        if resulting_volume <= self.max_fill or resulting_volume.is_close_to(self.max_fill,
                                                                             abs_tol=0.05*self.dispensed_volume):
            # print(f"{resulting_volume:g} <= {self.max_fill:g}")
            return Delayed.complete(self)
        # print(f"Need to empty well ({resulting_volume:g} > {self.max_fill:g}")
        return self.empty_well()

    class TransitionTo(Operation['Well','Well']):
        """
        An :class:`.Operation` that requests that a :class:`Well` transition to
        a new :class:`WellState`.  Typically called from
        :class:`.Drop.DispenseFrom` (``target`` = :attr:`~WellState.DISPENSED`)
        or :class:`.Drop.EnterWell` (``target`` = :attr:`~WellState.ABSORBED`).

        Implemented by creating a :class:`WellMotion` and iterating through its
        :func:`~WellMotion.iterator`.  The value posted to the resulting
        :class:`Delayed` object on completion will be the :class:`Well` this
        :class:`.Operation` is scheduled for.
        """
        target: Final[WellState]    #: The target :class:`WellState`
        guard: Final[Optional[Iterator[bool]]]
        """
        The :class:`WellMonition`'s :attr:`~WellMonition.guard`
        """

        def __init__(self, target: WellState, *,
                     guard: Optional[Iterator[bool]] = None
                     ) -> None:
            """
            Initialize the object.

            Args:
                target: the target :class:`WellState`
                guard: an optional guard to use when creating the
                       :class:`WellMotion`
            """
            self.target = target
            self.guard = guard

        def _schedule_for(self, well: Well, *,
                          after: Optional[DelayType] = None,
                          post_result: bool = True,
                          )-> Delayed[Well]:
            """
            The implementation of :func:`~.Operation.schedule_for`.

            Creates a :class:`WellMotion` and iterates through its
            :func:`~WellMotion.iterator`.

            The posted value will be ``well``.

            :meta public:
            Args:
                well: the :class:`Well` to schedule the operation for
            Keyword Args:
                after: an optional delay to wait before scheduling the operation
                post_result: whether to post ``well`` to the returned future
                             object
            Returns:
                a :class:`Delayed`\[:class:`.Well`] future object to which
                ``well`` will be posted unless ``post_result`` is ``False``
            """

            board = well.board
            motion = WellMotion(well, self.target, post_result=post_result, guard=self.guard)
            # target = self.target
            # assert target is WellState.DISPENSED or target is WellState.ABSORBED, \
                # f"Well provided on transition to {target}"
            # if target is WellState.DISPENSED:
            #     motion.pad_states[well.exit_pad] = OnOff.ON
            # motion.pad_states[well.exit_pad] = OnOff.ON if target is WellState.DISPENSED else OnOff.OFF

            def before_tick() -> Iterator[Optional[Ticks]]:
                iterator = motion.iterator()
                one_tick = 1*tick
                while next(iterator):
                    yield one_tick
                yield None
            iterator = before_tick()
            board.before_tick(lambda: next(iterator), delta=after)
            return motion.initial_future

class Magnet(BinaryComponent['Magnet']):
    """
    A magnet that affects a set of :class:`Pad`\s.

    As a :class:`BinaryComponent`, it has a :attr:`~BoardComponent.board` and a
    :attr:`~BinaryComponent.current_state`, it can act as both a
    :class:`.CommunicationScheduler` and a
    :class:`.OpScheduler`\[:class:`Magnet`], and it supports
    :func:`~BinaryComponent.on_state_change`.

    To initialize this asspect of the :class:`Magnet`, when it is created, it
    must be associated with a :class:`.State`\[:class:`.OnOff`] object that
    knows how to effect any changes on a physical device (via its
    :func:`~.State.realize_state` method).  If nothing needs to be done, a
    :class:`.DummyState` may be used.

    """
    pads: Final[Sequence[Pad]] #: The :class:`Pad`\s affected by this :class:`Magnet`

    def __init__(self, board: Board, *, state: State[OnOff], pads: Sequence[Pad]) -> None:
        """
        Initialize the object.

        Args:
            board: the containing :class:`Board`
        Keyword Args:
            state: the associated :class:`.State`\[:class:`.OnOff`]
            pads: the :class:`Pad`\s affected by this :class:`Magnet`
        """

        BinaryComponent.__init__(self, board, state=state)
        self.pads = pads
        for pad in pads:
            pad._magnet = self

    def __repr__(self) -> str:
        return f"Magnet({', '.join(str(self.pads))})"


class HeatingMode(Enum):
    OFF = auto()
    MAINTAINING = auto()
    HEATING = auto()
    COOLING = auto()


class Heater(OpScheduler['Heater'], BoardComponent):
    num: Final[int]
    pads: Final[Sequence[Pad]]
    mode: HeatingMode
    polling_interval: Final[Time]
    _lock: Final[Lock]
    _current_op_key: Any
    _polling: bool = False

    current_temperature: MonitoredProperty[Optional[TemperaturePoint]] = MonitoredProperty(default=None)
    on_temperature_change: ChangeCallbackList[Optional[TemperaturePoint]] = current_temperature.callback_list

    target: MonitoredProperty[Optional[TemperaturePoint]] = MonitoredProperty(default=None)
    on_target_change: ChangeCallbackList[Optional[TemperaturePoint]] = target.callback_list

    def __init__(self, num: int, board: Board, *,
                 pads: Sequence[Pad],
                 polling_interval: Time) -> None:
        BoardComponent.__init__(self, board)
        self.num = num
        self.pads = pads
        self.mode = HeatingMode.OFF
        self.polling_interval = polling_interval
        self._lock = Lock()
        self._current_op_key = None
        for pad in pads:
            pad._heater = self

    def start_polling(self) -> None:
        if self._polling:
            return
        self._polling = True
        def do_poll() -> Optional[Time]:
            self.poll()
            return self.polling_interval if self._polling else None
        self.board.call_after(Time.ZERO, do_poll, daemon=True)

    def stop_polling(self) -> None:
        self._polling = False

    def __repr__(self) -> str:
        return f"Heater({self.num})"

    # If the implementation doesn't override, then we always get back None (immediately)
    def poll(self) -> Delayed[Optional[TemperaturePoint]]:
        return Delayed.complete(None)

    class SetTemperature(Operation['Heater','Heater']):
        target: Final[Optional[TemperaturePoint]]

        def _schedule_for(self, heater: Heater, *,
                          after: Optional[DelayType] = None,
                          post_result: bool = True,
                          ) -> Delayed[Heater]:
            future = Postable[Heater]()
            target = self.target

            def do_it() -> None:
                ambient_threshold = 80*abs_F
                with heater._lock:
                    if heater._current_op_key is not None:
                        heater.on_temperature_change.remove(heater._current_op_key)
                    heater.target = target
                    temp = heater.current_temperature

                    mode: HeatingMode
                    if temp is None:
                        mode = HeatingMode.OFF if target is None else HeatingMode.HEATING
                        if post_result:
                            future.post(heater)
                        return
                    elif temp == target:
                        mode = HeatingMode.MAINTAINING
                        if post_result:
                            future.post(heater)
                        return
                    elif target is None and temp < ambient_threshold:
                        mode = HeatingMode.OFF
                        if post_result:
                            future.post(heater)
                        return
                    elif target is None or temp > target:
                        mode = HeatingMode.COOLING
                    else:
                        mode = HeatingMode.HEATING
                    heater.mode = mode
                    key = (heater, f"Temp->{target}", random.random())

                    user_op = heater.user_operation()

                    user_op.__enter__()

                    def check(old: Optional[TemperaturePoint], new: Optional[TemperaturePoint]):  # @UnusedVariable
                        assert mode is HeatingMode.HEATING or mode is HeatingMode.COOLING
                        if new is None:
                            # Not much we can do if we don't get a reading
                            return
                        if mode is HeatingMode.HEATING:
                            assert target is not None
                            done = new >= target
                        elif target is None:
                            done = new < ambient_threshold
                        else:
                            done = new <= target

                        if done:
                            with heater._lock:
                                user_op.__exit__(None, None, None)
                                heater.mode = HeatingMode.OFF if target is None else HeatingMode.MAINTAINING
                                heater.on_temperature_change.remove(key)
                            if post_result:
                                future.post(heater)
                    heater.on_temperature_change(check, key=key)
            heater.board.schedule(do_it, after=after)
            return future


        def __init__(self, target: Optional[TemperaturePoint]) -> None:
            self.target = target

class ProductLocation(NamedTuple):
    reagent: Reagent
    location: Any

class ExtractionPoint(OpScheduler['ExtractionPoint'], BoardComponent, PipettingTarget):
    pad: Final[Pad]
    removed: Optional[Volume] = None
    reserved_pads: set[Pad]
    splash_radius: Final[int]

    @property
    def removable_liquid(self) -> Optional[Liquid]:
        drop = self.pad.drop
        if drop is None:
            return None
        return drop.blob.contents

    def __init__(self, pad: Pad, splash_radius: Optional[int] = None) -> None:
        BoardComponent.__init__(self, pad.board)
        self.pad = pad
        if splash_radius is None:
            self.splash_radius = pad.board.extraction_point_splash_radius
        else:
            self.splash_radius = splash_radius
        self.reserved_pads = set()
        pad._extraction_point = self

    def __repr__(self) -> str:
        return f"ExtractionPoint[{self.pad.location}]"

    def prepare_for_add(self) -> None:
        expect_drop = self.pad.drop is not None
        self.reserve_pads(expect_drop=expect_drop).wait()
        self.pad.schedule(Pad.TurnOn).wait()

    def pipettor_added(self, reagent: Reagent, volume: Volume, *,
                       last: bool,
                       mix_result: Optional[MixResult]) -> None:
        if volume > Volume.ZERO:
            got = Liquid(reagent, volume)
            self.pad.liquid_added(got, mix_result=mix_result)
        if last:
            self.unreserve_pads()

    def prepare_for_remove(self) -> None:
        self.ensure_drop().wait()
        self.reserve_pads(expect_drop=True).wait()

    def pipettor_removed(self, reagent: Reagent, volume: Volume, # @UnusedVariable
                         *, last: bool) -> None: # @UnusedVariable
        pad = self.pad
        if volume > Volume.ZERO:
            pad.liquid_removed(volume)
        blob = not_None(pad.blob, desc=lambda: f"{self} has no blob after extraction")
        # If the blob is now empty, we turn off all of its pads.

        # TODO: Should this be a property of the operation that called this?
        if blob.total_volume.is_zero:
            for p in blob.pads:
                assert isinstance(p, Pad)
                # TODO: Do I need to wait on this somewhere?
                p.schedule(Pad.TurnOff, post_result=False)
        if last:
            self.unreserve_pads()

    def transfer_out(self, *,
                     liquid: Optional[Liquid] = None,
                     on_no_sink: ErrorHandler = PRINT,
                     is_product: bool = True,
                     product_loc: Optional[Postable[ProductLocation]] = None
                     ) -> Delayed[Liquid]:
        pipettor = self.pipettor
        assert pipettor is not None, f"{self} has no pipettor and transfer_out() not overridden"
        if liquid is None:
            drop = not_None(self.pad.drop)
            liquid = drop.blob.contents
        p_future = pipettor.schedule(pipettor.Extract(liquid.volume, self,
                                                      is_product = is_product,
                                                      product_loc = product_loc,
                                                      on_no_sink = on_no_sink))
        return p_future

    def transfer_in_result(self) -> Drop:
        return not_None(self.pad.drop)

    def transfer_in(self, reagent: Reagent, volume: Volume, *,
                     mix_result: Optional[Union[Reagent, str]]=None,
                     on_insufficient: ErrorHandler=PRINT,
                     on_no_source: ErrorHandler=PRINT
                     ) -> Delayed[Drop]:
        from mpam.drop import Drop # @Reimport
        pipettor = self.pipettor
        assert pipettor is not None, f"{self} has no pipettor and transfer_in() not overridden"
        p_future = pipettor.schedule(pipettor.Supply(reagent, volume, self,
                                                     mix_result = mix_result,
                                                     on_insufficient = on_insufficient,
                                                     on_no_source = on_no_source))
        future = Postable[Drop]()
        # If I use a lambda, Mypy complains about not being able to infer the
        # type of the argument 1 [sic] of post_transformed_to()
        def xfer_result(_) -> Drop:
            return self.transfer_in_result()

        p_future.post_transformed_to(future, xfer_result)
        # p_future.post_transformed_to(future, lambda _: self.transfer_in_result())
        return future

    def compute_splash_zone(self) -> set[Pad]:
        zone = set([self.pad])
        if self.splash_radius:
            radius = self.splash_radius
            border = set([self.pad])
            while radius > 0 or len(border):
                next_border = set()
                for pad in border:
                    next_border.update(set(pad.all_neighbors) - zone)
                    # Extend the splash zone
                    zone.update(pad.all_neighbors)

                # Decide the border for the next iteration
                radius -= 1
                if radius > 0:
                    border = next_border
                elif radius == 0:
                    # We reached the end of the splash radius. If any
                    # pads on the border have drops, extend the splash
                    # zone to including the neighbors of the pads with
                    # drops. This way we stop the drops on the border
                    # from turning the pad off to move out of the
                    # splash zone.
                    border = set()
                    for pad in next_border:
                        if pad.drop is not None:
                            # Add to border the pads with drops
                            border.add(pad)
                else:
                    border = set()
        return zone

    def reserve_pads(self, *, expect_drop: bool = False) -> Delayed[None]:
        """
        If `expect_drop` is `True`, we wait until a drop is presend on the
        pad. If `expect_drop` is `False` we wait until a drop is **not**
        present on the pad.

        Once the *drop expectation* is meet, we wait until we can
        reserve the pad.
        """
        to_reserve = self.compute_splash_zone()

        def reserve_condition():
            # Check if the drop expectation is not met
            if expect_drop and self.pad.drop is None:
                return False
            if not expect_drop and self.pad.drop is not None:
                return False

            nonlocal to_reserve
            for pad in to_reserve:
                if pad.reserve():
                    self.reserved_pads.add(pad)
                    logging.debug(f'{self.pad}|splash|reserved:{pad}')
            to_reserve -= self.reserved_pads

            if len(to_reserve) == 0:
                logging.debug(f'{self.pad}|splash|reserved all:{self.reserved_pads}')

            return len(to_reserve) == 0

        return self.pad.board.on_condition(reserve_condition, lambda: None)

    def unreserve_pads(self):
        """
        Unreserve any reserved pads
        """
        logging.debug(f'{self.pad}|splash|unreserve:{self.reserved_pads}')
        while self.reserved_pads:
            self.reserved_pads.pop().unreserve()

    def ensure_drop(self) -> Delayed[None]:
        pad = self.pad
        return pad.board.on_condition(lambda: pad.drop is not None, lambda: None)

    class TransferIn(Operation['ExtractionPoint', 'Drop']):
        reagent: Final[Reagent]
        volume: Final[Optional[Volume]]
        mix_result: Final[Optional[Union[Reagent, str]]]
        on_insufficient: Final[ErrorHandler]
        on_no_source: Final[ErrorHandler]

        def __init__(self, reagent: Reagent, volume: Optional[Volume] = None, *,
                     mix_result: Optional[Union[Reagent, str]] = None,
                     on_insufficient: ErrorHandler = PRINT,
                     on_no_source: ErrorHandler = PRINT
                     ) -> None:
            self.reagent = reagent
            self.volume = volume
            self.mix_result = mix_result
            self.on_insufficient = on_insufficient
            self.on_no_source = on_no_source

        def _schedule_for(self, extraction_point: ExtractionPoint, *,
                          after: Optional[DelayType] = None,
                          post_result: bool = True, # @UnusedVariable
                          ) -> Delayed[Drop]:
            from mpam.drop import Drop # @Reimport
            volume = extraction_point.board.drop_size if self.volume is None else self.volume
            future = Postable[Drop]()
            def do_it() -> None:
                extraction_point.transfer_in(self.reagent, volume,
                                             mix_result = self.mix_result,
                                             on_insufficient = self.on_insufficient,
                                             on_no_source = self.on_no_source
                                             ).post_to(future)

            extraction_point.delayed(do_it, after=after)
            return future

    class TransferOut(Operation['ExtractionPoint', 'Liquid']):
        volume: Final[Optional[Volume]]
        on_no_sink: Final[ErrorHandler]
        product_loc: Final[Optional[Postable[ProductLocation]]]

        def __init__(self, volume: Optional[Volume] = None, *,
                     on_no_sink: ErrorHandler = PRINT,
                     product_loc: Optional[Postable[ProductLocation]] = None
                     ) -> None:
            self.volume = volume
            self.on_no_sink = on_no_sink
            self.product_loc = product_loc

        def _schedule_for(self, extraction_point: ExtractionPoint, *,
                          after: Optional[DelayType] = None,
                          post_result: bool = True, # @UnusedVariable
                          ) -> Delayed[Liquid]:
            future = Postable[Liquid]()
            def finish(liquid: Liquid) -> None:
                future.post(liquid)
            def do_it() -> None:
                drop = not_None(extraction_point.pad.drop)
                liquid = Liquid(drop.reagent,
                                drop.blob_volume if self.volume is None else self.volume)
                extraction_point.transfer_out(liquid = liquid,
                                              on_no_sink = self.on_no_sink,
                                              product_loc = self.product_loc
                                             ).post_to(future)

            extraction_point.delayed(do_it, after=after)
            return future


class SystemComponent(ABC):
    system: Optional[System] = None
    _after_update: Final[list[Callback]]
    _monitor_callbacks: Final[list[Callback]]
    no_delay: DelayType = Time.ZERO

    def __init__(self) -> None:
        self._after_update = []
        self._monitor_callbacks = []

    def join_system(self, system: System) -> None:
        self.system = system
        system.component_joined(self)

    def system_shutdown(self) -> None:
        pass

    def in_system(self) -> System:
        return not_None(self.system)

    @abstractmethod
    def update_state(self) -> None:
        self.finish_update()

    def add_monitor(self, cb: Callback) -> None:
        self._monitor_callbacks.append(cb)

    def finish_update(self) -> None:
        # This is assumed to only be called in the DevComm thread, so
        # no locking is necessary.
        for cb in self._after_update:
            cb()
        self._after_update.clear()
        for cb in self._monitor_callbacks:
            cb()

    def make_request(self, cb: Callable[[], Optional[Callback]]) -> DevCommRequest:
        def req() -> tuple[SystemComponent]:
            new_cb = cb()
            if new_cb is not None:
                self._after_update.append(new_cb)
            return (self,)
        return req

    def communicate(self, cb: Callable[[], Optional[Callback]], delta: Time=Time.ZERO):
        req = self.make_request(cb)
        sys = self.in_system()
        if delta > Time.ZERO:
            self.call_after(delta, lambda : sys.communicate(req))
        else:
            sys.communicate(req)

    def call_at(self, t: Timestamp, fn: TimerFunc, *, daemon: bool = False):
        self.in_system().call_at(t, fn, daemon=daemon)

    def call_after(self, delta: Time, fn: TimerFunc, *, daemon: bool = False):
        self.in_system().call_after(delta, fn, daemon=daemon)

    def before_tick(self, fn: ClockCallback, *, delta: Optional[DelayType]=Ticks.ZERO) -> None:
        if delta is None:
            delta = Ticks.ZERO
        self.in_system().before_tick(fn, delta=delta)

    def after_tick(self, fn: ClockCallback, *, delta: Optional[DelayType]=Ticks.ZERO) -> None:
        if delta is None:
            delta = Ticks.ZERO
        self.in_system().after_tick(fn, delta=delta)

    def on_tick(self, cb: Callable[[], Optional[Callback]], *, delta: Ticks = Ticks.ZERO) -> None:
        req = self.make_request(cb)
        self.in_system().on_tick(req, delta=delta)

    def delayed(self, function: Callable[[], T], *,
                after: Optional[DelayType]) -> Delayed[T]:
        return self.in_system().delayed(function, after=after)

    def schedule(self, cb: Callable[[], Optional[Callback]], *,
                 after: Optional[DelayType] = None) -> None:
        if after is None:
            after = self.no_delay
        if isinstance(after, Ticks):
            self.on_tick(cb, delta=after)
        else:
            self.communicate(cb, delta=after)

    def user_operation(self) -> UserOperation:
        return UserOperation(not_None(self.system).engine.idle_barrier)

    def on_condition(self, pred: Callable[[], bool],
                     val_fn: Callable[[], T]) -> Delayed[T]:
        if pred():
            return Delayed.complete(val_fn())
        future = Postable[T]()
        one_tick = 1 * tick
        def keep_trying() -> Iterator[Optional[Ticks]]:
            while not pred():
                yield one_tick
            future.post(val_fn())
            yield None

        iterator = keep_trying()
        self.before_tick(lambda: next(iterator))
        return future

    # def schedule_before(self, cb: C):

class ChangeJournal:
    turned_on: Final[set[DropLoc]]
    turned_off: Final[set[DropLoc]]
    delivered: Final[dict[DropLoc, list[Liquid]]]
    removed: Final[dict[DropLoc, Volume]]
    mix_result: Final[dict[DropLoc, MixResult]]

    @property
    def has_transfer(self) -> bool:
        return bool(self.delivered) or bool(self.removed)

    def __init__(self) -> None:
        self.turned_on = set()
        self.turned_off = set()
        self.delivered = defaultdict(list)
        self.removed = defaultdict(lambda: Volume.ZERO)
        self.mix_result = {}

    def change_to(self, pad: DropLoc, new_state: OnOff) -> None:
        wrong,right = (self.turned_off,self.turned_on) if new_state else (self.turned_on, self.turned_off)
        if pad in wrong:
            wrong.remove(pad)
        else:
            right.add(pad)

    def note_removal(self, pad: DropLoc, volume: Volume) -> None:
        self.removed[pad] += volume

    def note_delivery(self, pad: DropLoc, liquid: Liquid, *, mix_result: Optional[MixResult] = None) -> None:
        self.delivered[pad].append(liquid)
        if mix_result:
            self.mix_result[pad] = mix_result

    def process_changes(self) -> None:
        from mpam.drop import Blob # @Reimport
        Blob.process_changes(self)


class Board(SystemComponent):
    pads: Final[PadArray]
    wells: Final[Sequence[Well]]
    magnets: Final[Sequence[Magnet]]
    heaters: Final[Sequence[Heater]]
    extraction_points: Final[Sequence[ExtractionPoint]]
    extraction_point_splash_radius: Final[int]
    # _well_groups: Mapping[str, WellGroup]
    orientation: Final[Orientation]
    drop_motion_time: Final[Time]
    off_on_delay: Time
    _drop_size: Volume
    _reserved_well_gates: list[Well]
    _lock: Final[Lock]
    _drop_unit: Unit[Volume]
    # _drops: Final[list[Drop]]
    # _to_appear: Final[list[tuple[Pad, Liquid]]]
    _change_journal: ChangeJournal
    trace_blobs: ClassVar[bool] = False
    no_delay: DelayType = Ticks.ZERO

    @property
    def change_journal(self) -> ChangeJournal:
        with self._lock:
            return self._change_journal

    def __init__(self, *,
                 pads: PadArray,
                 wells: Sequence[Well],
                 magnets: Optional[Sequence[Magnet]] = None,
                 heaters: Optional[Sequence[Heater]] = None,
                 extraction_points: Optional[Sequence[ExtractionPoint]] = None,
                 extraction_point_splash_radius: Optional[int] = 0,
                 orientation: Orientation,
                 drop_motion_time: Time,
                 off_on_delay: Time = Time.ZERO) -> None:
        super().__init__()
        self._change_journal = ChangeJournal()
        self.pads = pads
        self.wells = wells
        self.magnets = [] if magnets is None else magnets
        self.heaters = [] if heaters is None else heaters
        self.extraction_points = [] if extraction_points is None else extraction_points
        self.extraction_point_splash_radius = extraction_point_splash_radius
        self.orientation = orientation
        self.drop_motion_time = drop_motion_time
        self.off_on_delay = off_on_delay
        logger.info("off-on delay is %s", off_on_delay)
        self._lock = Lock()
        self._reserved_well_gates = []
        # self._drops = []
        # self._to_appear = []

    def replace_change_journal(self) -> ChangeJournal:
        with self._lock:
            old = self._change_journal
            self._change_journal = ChangeJournal()
            return old

    def stop(self) -> None:
        pass
    def abort(self) -> None:
        pass

    @property
    def pad_array(self) -> PadArray:
        return self.pads

    def pad_at(self, x: int, y: int) -> Pad:
        return self.pads[XYCoord(x,y)]

    @property
    def max_row(self) -> int:
        return max(coord.y for coord in self.pads)

    @property
    def min_row(self) -> int:
        return min(coord.y for coord in self.pads)

    @property
    def max_column(self) -> int:
        return max(coord.x for coord in self.pads)

    @property
    def min_column(self) -> int:
        return min(coord.x for coord in self.pads)

    # @property
    # def well_groups(self) -> Mapping[str, WellGroup]:
    #     cache: Optional[Mapping[str, WellGroup]] = getattr(self, '_well_groups', None)
    #     if cache is None:
    #         cache = {well.group.name: well.group for well in self.wells}
    #         self._well_groups = cache
    #     return cache

    @property
    def drop_size(self) -> Volume:
        cache: Optional[Volume] = getattr(self, '_drop_size', None)
        if cache is None:
            cache = self.wells[0].dispensed_volume
            assert all(w.dispensed_volume==cache for w in self.wells), "Not all wells dispense the same volume"
            self._drop_size = cache
        return cache

    @property
    def drop_unit(self) -> Unit[Volume]:
        cache: Optional[Unit[Volume]] = getattr(self, '_drop_unit', None)
        if cache is None:
            cache = self.drop_size.as_unit("drops", singular="drop")
            self._drop_unit = cache
        return cache

    def finish_update(self) -> None:
        self.infer_drop_motion()
        super().finish_update()

    def join_system(self, system: System)->None:
        super().join_system(system)
        for h in self.heaters:
            h.start_polling()


    def print_blobs(self):
        from mpam.drop import Blob # @Reimport
        print("--------------")
        print("Blobs on board")
        print("--------------")
        blobs = set[Blob]()

        def check_pads(pads: Iterable[DropLoc]) -> None:
            nonlocal blobs
            for pad in pads:
                if pad is not None and pad.blob is not None:
                    if not pad in pad.blob.pads:
                        print(f"{pad} not in {pad.blob}")
                    blobs.add(pad.blob)

        check_pads(self.pads.values())
        for well in self.wells:
            check_pads(well.shared_pads)
            check_pads((well.gate,))

        for blob in blobs:
            print(blob)

    def infer_drop_motion(self) -> None:
        self.replace_change_journal().process_changes()
        if self.trace_blobs:
            self.print_blobs()

    def journal_state_change(self, pad: DropLoc, new_state: OnOff) -> None:
        self.change_journal.change_to(pad, new_state)

    def journal_removal(self, pad: DropLoc, volume: Volume) -> None:
        self.change_journal.note_removal(pad, volume)

    def journal_delivery(self, pad: DropLoc, liquid: Liquid, *,
                         mix_result: Optional[MixResult] = None):
        self.change_journal.note_delivery(pad, liquid, mix_result=mix_result)


class UserOperation(Worker):
    def __init__(self, idle_barrier: IdleBarrier) -> None:
        super().__init__(idle_barrier)

    def __enter__(self) -> UserOperation:
        self.not_idle()
        return self

    def __exit__(self,
                 exc_type: Optional[type[BaseException]],  # @UnusedVariable
                 exc_val: Optional[BaseException],  # @UnusedVariable
                 exc_tb: Optional[TracebackType]) -> Literal[False]:  # @UnusedVariable
        self.idle()
        return False

class Clock:
    system: Final[System]
    engine: Final[Engine]
    clock_thread: Final[ClockThread]

    on_interval_change: Final[ChangeCallbackList[Time]]
    on_state_change: Final[ChangeCallbackList[bool]]

    def __init__(self, system: System) -> None:
        self.system = system
        self.engine = system.engine
        self.clock_thread = system.engine.clock_thread
        self.on_interval_change = ChangeCallbackList[Time]()
        self.on_state_change = ChangeCallbackList[bool]()

    @property
    def update_interval(self) -> Time:
        return self.clock_thread.update_interval

    @update_interval.setter
    def update_interval(self, interval: Time) -> None:
        old = self.clock_thread.update_interval
        if old != interval:
            self.clock_thread.update_interval = interval
            self.on_interval_change.process(old, interval)

    @property
    def update_rate(self) -> Frequency:
        return 1/self.update_interval

    @update_rate.setter
    def update_rate(self, rate: Frequency) -> None:
        self.update_interval = 1/rate

    @property
    def next_tick(self) -> TickNumber:
        return self.clock_thread.next_tick

    @property
    def last_tick(self) -> TickNumber:
        return self.next_tick-1*tick

    @property
    def running(self) -> bool:
        return self.clock_thread.running

    def before_tick(self, fn: ClockCallback, tick: Optional[TickNumber] = None, delta: Optional[Ticks] = None) -> None:
        if tick is not None:
            assert delta is None, "Clock.before_tick() called with both tick and delta specified"
            delta = max(Ticks.ZERO, tick-self.next_tick)
        elif delta is None:
            delta = Ticks.ZERO
        self.system.before_tick(fn, delta=delta)

    def after_tick(self, fn: ClockCallback, tick: Optional[TickNumber] = None, delta: Optional[Ticks] = None) -> None:
        if tick is not None:
            assert delta is None, "Clock.after_tick() called with both tick and delta specified"
            delta = max(Ticks.ZERO, tick-self.next_tick)
        elif delta is None:
            delta = Ticks.ZERO
        self.system.after_tick(fn, delta=delta)

    # Calling await_tick() when the clock isn't running only works if there is another thread that
    # will advance it.
    def await_tick(self, tick: Optional[TickNumber] = None, delta: Optional[Ticks] = None) -> None:
        if tick is not None:
            assert delta is None, "Clock.await_tick() called with both tick and delta specified"
            delta = tick-self.next_tick
        elif delta is None:
            delta = Ticks.ZERO
        if delta >= 0:
            e = Event()
            def cb():
                e.set()
            self.clock_thread.after_tick([(delta, cb)])
            while not e.is_set():
                e.wait(_wait_timeout)

    def advance(self, min_delay: Optional[Time] = None) -> None:
        assert not self.running, "Clock.advance_clock() called while clock is running"
        ct = self.clock_thread
        if min_delay is not None:
            next_allowed = ct.last_tick_time+min_delay
            if next_allowed > time_now():
                def do_advance():
                    ct.wake_up()
                self.system.engine.call_at([(next_allowed, do_advance, False)])
                return
        ct.wake_up()

    def start(self, interval: Optional[Union[Time,Frequency]] = None) -> None:
        assert not self.running, "Clock.start() called while clock is running"
        if isinstance(interval, Frequency):
            interval = (1/interval).a(Time)
        if interval is not None:
            self.update_interval = interval
        self.on_state_change.process(False, True)
        self.clock_thread.start_clock(interval)

    def pause(self) -> None:
        assert self.running, "Clock.pause() called while clock is running"
        self.on_state_change.process(True, False)
        self.clock_thread.pause_clock()

class Batch:
    system: Final[System]
    nested: Final[Optional[Batch]]

    buffer_communicate: list[DevCommRequest]
    buffer_call_at: list[TimerRequest]
    buffer_call_after: list[TimerDeltaRequest]
    buffer_before_tick: list[ClockRequest]
    buffer_after_tick: list[ClockRequest]
    buffer_on_tick: list[ClockCommRequest]

    def __init__(self, system: System, *, nested: Optional[Batch]) -> None:
        self.system = system
        self.nested = nested
        self.buffer_communicate = []
        self.buffer_call_at = []
        self.buffer_call_after = []
        self.buffer_before_tick = []
        self.buffer_after_tick = []
        self.buffer_on_tick = []

    def communicate(self, reqs: Sequence[DevCommRequest]) -> None:
        self.buffer_communicate.extend(reqs)

    def call_at(self, reqs: Sequence[TimerRequest]) -> None:
        self.buffer_call_at.extend(reqs)

    def call_after(self, reqs: Sequence[TimerDeltaRequest]) -> None:
        self.buffer_call_after.extend(reqs)

    def before_tick(self, reqs: Sequence[ClockRequest]) -> None:
        self.buffer_before_tick.extend(reqs)

    def after_tick(self, reqs: Sequence[ClockRequest]) -> None:
        self.buffer_after_tick.extend(reqs)

    def on_tick(self, reqs: Sequence[ClockCommRequest]) -> None:
        self.buffer_on_tick.extend(reqs)

    def __enter__(self) -> Batch:
        return self

    # I'm currently assuming that if we get an exception,
    # we don't want to try to do the communication.  Instead
    # we just return, clearing ourselves from the system
    # if we're not nested
    def __exit__(self,
                 exc_type: Optional[type[BaseException]],
                 exc_val: Optional[BaseException],  # @UnusedVariable
                 exc_tb: Optional[TracebackType]) -> Literal[False]:  # @UnusedVariable
        if exc_type is None:
            sink: Union[Batch,Engine] = self.nested or self.system.engine
            sink.communicate(self.buffer_communicate)
            sink.call_at(self.buffer_call_at)
            sink.call_after(self.buffer_call_after)
            sink.before_tick(self.buffer_before_tick)
            sink.after_tick(self.buffer_after_tick)
            sink.on_tick(self.buffer_on_tick)
            with self.system._batch_lock:
                self.system._batch = self.nested
        return False

class System:
    board: Board
    engine: Engine
    clock: Clock
    _batch_lock: Final[Lock]
    _batch: Optional[Batch]
    monitor: Optional[BoardMonitor] = None
    _cpts_lock: Final[Lock]
    components: Final[list[SystemComponent]]
    running: bool = True

    def __init__(self, *, board: Board):
        self.board = board
        self.engine = Engine(default_clock_interval=board.drop_motion_time)
        self.clock = Clock(self)
        self._batch = None
        self._batch_lock = Lock()
        self._cpts_lock = Lock()
        self.components = []
        board.join_system(self)

    def __enter__(self) -> System:
        self.engine.__enter__()
        return self

    def __exit__(self,
                 exc_type: Optional[type[BaseException]],
                 exc_val: Optional[BaseException],
                 exc_tb: Optional[TracebackType]) -> bool:
        return self.engine.__exit__(exc_type, exc_val, exc_tb)

    def component_joined(self, component: SystemComponent) -> None:
        with self._cpts_lock:
            assert self.running, f"Tried to add {component} to system after shutdown"
            self.components.append(component)

    def shutdown(self) -> None:
        with self._cpts_lock:
            for cpt in self.components:
                cpt.system_shutdown()

    def stop(self) -> None:
        self.engine.stop()
        self.board.stop()

    def abort(self) -> None:
        self.engine.abort()
        self.board.abort()

    def _channel(self) -> Union[Batch, Engine]:
        with self._batch_lock:
            return self._batch or self.engine
    def communicate(self, req: DevCommRequest) -> None:
        self._channel().communicate([req])

    def call_at(self, t: Timestamp, fn: TimerFunc, *, daemon: bool = False) -> None:
        self._channel().call_at([(t, fn, daemon)])

    def call_after(self, delta: Time, fn: TimerFunc, *, daemon: bool = False) -> None:
        self._channel().call_after([(delta, fn, daemon)])

    def before_tick(self, fn: ClockCallback, *, delta: DelayType=Ticks.ZERO) -> None:
        if isinstance(delta, Ticks):
            self._channel().before_tick([(delta, fn)])
        else:
            self.call_after(delta, lambda: self.before_tick(fn))

    def after_tick(self, fn: ClockCallback, *, delta: DelayType=Ticks.ZERO) -> None:
        if isinstance(delta, Ticks):
            self._channel().after_tick([(delta, fn)])
        else:
            self.call_after(delta, lambda: self.after_tick(fn))

    def on_tick(self, req: DevCommRequest, *, delta: DelayType=Ticks.ZERO) -> None:
        if isinstance(delta, Ticks):
            self._channel().on_tick([(delta, req)])
        else:
            self.call_after(delta, lambda: self.on_tick(req))

    def delayed(self, function: Callable[[], T], *,
                after: Optional[DelayType]) -> Delayed[T]:
        if after is None:
            return Delayed.complete(function())
        future = Postable[T]()
        def run_then_post() -> None:
            future.post(function())
        if isinstance(after, Time):
            if after > Time.ZERO:
                self.call_after(after, run_then_post)
            else:
                return Delayed.complete(function())
        else:
            if after > Ticks.ZERO:
                self.before_tick(run_then_post, delta = after)
            else:
                return Delayed.complete(function())
        return future

    def batched(self) -> Batch:
        with self._batch_lock:
            self._batch = Batch(self, nested=self._batch)
            return self._batch


    def run_monitored(self, fn: Callable[[System],T],
                      *,
                      min_time: Time = 0*sec,
                      max_time: Optional[Time] = None,
                      update_interval: Time = 20*ms,
                      control_setup: Optional[Callable[[BoardMonitor, SubplotSpec], Any]] = None,
                      control_fraction: Optional[float] = None,
                      macro_file_name: Optional[str] = None,
                      thread_name: Optional[str] = None,
                      cmd_line_args: Optional[Namespace] = None,
                      config_params: Optional[Mapping[str, Any]] = None,
                      ) -> T:
        from mpam.monitor import BoardMonitor  # @Reimport
        val: T

        done = Event()
        def run_it() -> None:
            nonlocal val
            with self:
                val = fn(self)  # @UnusedVariable
            done.set()
            self.shutdown()

        if thread_name is None:
            thread_name = f"Monitored task @ {time_now()}"
        thread = Thread(target=run_it, name=thread_name)
        if cmd_line_args is None:
            cmd_line_args = Namespace()
        monitor = BoardMonitor(self.board,
                               control_setup=control_setup,
                               control_fraction=control_fraction,
                               macro_file_name=macro_file_name,
                               cmd_line_args=cmd_line_args,
                               from_code=config_params
                               )
        self.monitor = monitor
        thread.start()
        monitor.keep_alive(sentinel = lambda : done.is_set(),
                           min_time = min_time,
                           max_time = max_time,
                           update_interval = update_interval)

        return val<|MERGE_RESOLUTION|>--- conflicted
+++ resolved
@@ -422,13 +422,8 @@
     """
     blob: Optional[Blob] = None     #: The :class:`.Blob`, if any, this :class:`DropLoc` participates in
     _neighbors_for_blob: Optional[Sequence[DropLoc]] = None
-<<<<<<< HEAD
 
     drop: MonitoredProperty[Optional[Drop]] = MonitoredProperty("drop", default=None)
-=======
-    
-    drop: MonitoredProperty[Optional[Drop]] = MonitoredProperty(default=None)
->>>>>>> 54e52fa2
     """
     The :class:`.Drop`, if any, at this location.  When this value changes,
     callbacks registered to :attr:`on_drop_change` are called.
@@ -1843,12 +1838,8 @@
     an estimate of how much will be needed for the remainder of the run.
     """
 
-<<<<<<< HEAD
     contents: MonitoredProperty[Optional[Liquid]] = MonitoredProperty("contents",
                                                                       default=None)
-=======
-    contents: MonitoredProperty[Optional[Liquid]] = MonitoredProperty(default=None)
->>>>>>> 54e52fa2
     """
     The :class:`.Liquid` contained in the :class:`Well`, or ``None`` if the
     :class:`Well` has never contained a :class:`.Liquid`.
