--- conflicted
+++ resolved
@@ -27,12 +27,8 @@
     OpScheduler, Orientation, TickNumber, tick, Ticks, \
     unknown_reagent, waste_reagent, Reagent, ChangeCallbackList, \
     Callback, MixResult, State, CommunicationScheduler, Postable, \
-<<<<<<< HEAD
-    MonitoredProperty, DummyState, MissingOr, MISSING, RCOrder
-=======
-    MonitoredProperty, DummyState, MissingOr, MISSING, WaitableType, \
+    MonitoredProperty, DummyState, MissingOr, MISSING, RCOrder, WaitableType, \
     NO_WAIT, CSOperation, Trigger
->>>>>>> 55392335
 from quantities.SI import sec, ms, volts
 from quantities.core import Unit
 from quantities.dimensions import Time, Volume, Frequency, Temperature, Voltage
