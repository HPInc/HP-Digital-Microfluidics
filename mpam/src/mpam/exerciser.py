--- conflicted
+++ resolved
@@ -240,10 +240,6 @@
                    namespace: Optional[Namespace]=None) -> tuple[Task, Namespace]:
         ns = self.parser.parse_args(args=args, namespace=namespace)
         Exerciser.setup_logging(ns.log_level, ns.log_config)
-<<<<<<< HEAD
-=======
-
->>>>>>> 6b5cca73
 
         task: Task = ns.task
         return task, ns
@@ -334,12 +330,6 @@
                                help='Configuration file for logging')
 
     @staticmethod
-<<<<<<< HEAD
-    def setup_logging(level: str = None,
-                      file: Union[str, pathlib.Path] = None) -> None:
-        default_format = '%(levelname)7s|%(module)s|%(message)s'
-
-=======
     def setup_logging(level: Optional[str] = None,
                       file: Union[str, pathlib.Path] = None) -> None:
         default_format = '%(levelname)7s|%(module)s|%(message)s'
@@ -347,7 +337,6 @@
         if not((level is None) ^ (file is None)) or:
             raise Exception("Specify 'level' or 'file' to 'setup_logging' but not both.")
 
->>>>>>> 6b5cca73
         if level is None and file is None:
             path = pathlib.Path.cwd() / ".logging"
             if path.exists():
