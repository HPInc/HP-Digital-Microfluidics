--- conflicted
+++ resolved
@@ -6,12 +6,8 @@
 from re import Pattern
 import re
 from typing import Final, Mapping, Union, Optional, Sequence, Any
-<<<<<<< HEAD
-import logging
-=======
 # import logging
 import logging.config
->>>>>>> fc141c74
 
 from mpam.device import Board, System
 from quantities.SI import ns, us, ms, sec, minutes, hr, days, uL, mL, secs
@@ -215,18 +211,16 @@
                                  macro_file_name = args.macro_file,
                                  thread_name = f"Monitored {task.name}")
 
-<<<<<<< HEAD
-=======
     def setup_logging(self, args: Namespace) -> None:
         level: Optional[str] = args.log_level
         file: Optional[Union[str, pathlib.Path]] = args.log_config
-        
-        default_format = '%(levelname)7s|%(module)s|%(message)s' 
-        
+
+        default_format = '%(levelname)7s|%(module)s|%(message)s'
+
         if level is None and file is None:
             path = pathlib.Path.cwd() / ".logging"
             if path.exists():
-                file = path 
+                file = path
             else:
                 level = "INFO"
         if level is not None:
@@ -241,30 +235,17 @@
                                     format=default_format)
         else:
             assert file is not None
-            logging.config.fileConfig(file, 
+            logging.config.fileConfig(file,
                                       defaults = {
                                           "format": default_format
                                           })
-            
->>>>>>> fc141c74
+
 
     def parse_args(self,
                    args: Optional[Sequence[str]]=None,
                    namespace: Optional[Namespace]=None) -> tuple[Task, Namespace]:
         ns = self.parser.parse_args(args=args, namespace=namespace)
-<<<<<<< HEAD
-        log_level = getattr(logging, ns.log_level.upper())
-        if (log_level == logging.DEBUG):
-            logging.basicConfig(level=log_level,
-                                format='%(relativeCreated)6d|%(levelname)7s|%(threadName)s|%(filename)s:%(lineno)s:%(funcName)s|%(message)s')
-            logging.getLogger('matplotlib').setLevel(logging.INFO)
-            logging.getLogger('PIL').setLevel(logging.INFO)
-        else:
-            logging.basicConfig(level=log_level,
-                                format='%(levelname)7s|%(module)s|%(message)s')
-=======
         self.setup_logging(ns)
->>>>>>> fc141c74
 
 
         task: Task = ns.task
@@ -331,12 +312,6 @@
                            # type=FileType(),
                            metavar='FILE',
                            help='A file containing DMF macro definitions.')
-<<<<<<< HEAD
-        group.add_argument('--log-level',
-                           default='info',
-                           choices=['debug', 'info', 'warning'],
-                           help='Configure the logging level')
-=======
         log_group = group.add_mutually_exclusive_group()
         level_choices = ['debug', 'info', 'warning', 'error', 'critical']
         log_group.add_argument('--log-level', metavar='LEVEL',
@@ -345,5 +320,4 @@
                                Configure the logging level.  Options are {conj_str([f'"{s}"' for s in level_choices])}
                                ''')
         log_group.add_argument('--log-config', metavar='FILE',
-                               help='Configuration file for logging')
->>>>>>> fc141c74
+                               help='Configuration file for logging')