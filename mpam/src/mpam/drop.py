--- conflicted
+++ resolved
@@ -658,17 +658,10 @@
         direction, steps = self.dirAndSteps(drop)
         # allow_unsafe_motion = self.allow_unsafe_motion
 
-<<<<<<< HEAD
-        if after is None:
-            logger.debug(f'direction:{direction}|streps:{steps}')
-        else:
-            logger.debug(f'direction:{direction}|streps:{steps}|after:{after}')
-=======
         # if after is None:
         #     logger.debug(f'direction:{direction}|steps:{steps}')
         # else:
         #     logger.debug(f'direction:{direction}|steps:{steps}|after:{after}')
->>>>>>> d7eae6c4
 
         if drop.status is not DropStatus.ON_BOARD:
             logger.warning(f"Drop {drop} is not on board, cannot move {qstr(steps,'step')} {direction.name}")
@@ -688,26 +681,15 @@
                     raise NoSuchPad(board.orientation.neighbor(direction, last_pad.location))
                 if not allow_unsafe:
                     while not next_pad.safe_except(last_pad):
-<<<<<<< HEAD
-                        logger.debug(f"unsafe:{i} of {steps}|{drop}|lp:{last_pad}|np:{next_pad}")
-=======
                         # logger.debug(f"unsafe:{i} of {steps}|{drop}|lp:{last_pad}|np:{next_pad}")
->>>>>>> d7eae6c4
                         yield one_tick
                 while not next_pad.reserve():
                     if allow_unsafe:
                         break
-<<<<<<< HEAD
-                    logger.debug(f"can't reserve:{i} of {steps}|{drop}|lp:{last_pad}|np:{next_pad}")
-                    yield one_tick
-                with system.batched():
-                    logger.debug(f"tick:{system.clock.next_tick}|{i}/{steps}|{drop}|{last_pad}->{next_pad}")
-=======
                     # logger.debug(f"can't reserve:{i} of {steps}|{drop}|lp:{last_pad}|np:{next_pad}")
                     yield one_tick
                 with system.batched():
                     # logger.debug(f"tick:{system.clock.next_tick}|{i}/{steps}|{drop}|{last_pad}->{next_pad}")
->>>>>>> d7eae6c4
                     assert last_pad == drop.pad, f"{i} of {steps}|{drop}|lp:{last_pad}|np:{next_pad}"
                     next_pad.schedule(Pad.TurnOn, post_result=False)
                     last_pad.schedule(Pad.TurnOff, post_result=False)
