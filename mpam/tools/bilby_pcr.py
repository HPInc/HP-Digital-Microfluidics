--- conflicted
+++ resolved
@@ -11,11 +11,8 @@
 
 from quantities.dimensions import Voltage
 from quantities.SI import V
-<<<<<<< HEAD
 from devices.joey import HeaterType
-=======
 from mpam.cmd_line import voltage_arg
->>>>>>> ea6fc366
 class BilbyPCRDriver(PCRDriver):
     def __init__(self) -> None:
         super().__init__()
