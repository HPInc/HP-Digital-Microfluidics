--- conflicted
+++ resolved
@@ -14,12 +14,8 @@
         super().__init__(name="doit",
                          description="Do the thing")
         
-<<<<<<< HEAD
-    def add_args_to(self, group: _ArgumentGroup, parser:ArgumentParser, *, exerciser:Exerciser)->None: # @UnusedVariable
-=======
     def add_args_to(self, group: _ArgumentGroup,
                     parser:ArgumentParser, *, exerciser:Exerciser)->None: # @UnusedVariable
->>>>>>> ea6fc366
         group.add_argument("name", help="Your name")
         group.add_argument("--year", type=int, metavar="INT", help="Your birth year")
         
