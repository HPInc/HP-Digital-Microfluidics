--- conflicted
+++ resolved
@@ -1,11 +1,7 @@
 from __future__ import annotations
 
-<<<<<<< HEAD
 from mpam.types import MonitoredProperty, ConfigParams
 from argparse import Namespace
-=======
-from mpam.types import MonitoredProperty
->>>>>>> fb857140
 
 sn: int = 100
 def next_sn() -> int:
@@ -65,7 +61,6 @@
 print(bar.count)
 bar.count += 1
 print(bar.count)
-<<<<<<< HEAD
 
 defaults = Namespace(highlight_reservations=False)
 cmd_line = Namespace()
@@ -76,8 +71,4 @@
 print(params.highlight_reservations)
 x = params.get("highlight_reservations", 1, expect=bool)
 print(x)
-# x = params.get("highlight_reservations", expect=bool)
-reveal_type(x)
-
-=======
->>>>>>> fb857140
+# x = params.get("highlight_reservations", expect=bool)